FROM nvidia/cuda:12.1.1-devel-ubuntu22.04

# Adjust UID/GID when mounting volumes need to match the host UID/GID
ARG UID=1000
ARG GID=1000

ARG APHRODITE_BRANCH=main

# Setting MAX_JOBS allows build server to limit ninja build jobs. For reference
# see https://github.com/PygmalionAI/aphrodite-engine/wiki/1.-Installation#build-from-source
ARG MAX_JOBS

# Setting TORCH_CUDA_ARCH_LIST specifies the CUDA architectures to compile for. 
# a list of possible values can be found at:
# https://docs.nvidia.com/cuda/cuda-compiler-driver-nvcc/index.html#gpu-feature-list
ARG TORCH_CUDA_ARCH_LIST="6.1 7.0 7.5 8.0 8.6 8.7 8.9 9.0+PTX"

ARG FLASH_ATTN_VERSION="2.5.8"

# Upgrade OS Packages + Prepare Python Environment
RUN set -eux; \
    export DEBIAN_FRONTEND=noninteractive; \
    apt-get update && \
    apt-get upgrade -y && \
    apt-get install -y \
    bzip2 \
    g++ \
    git \
    make \
    python3-pip \
    tzdata && \
    python3 -m pip install --no-cache-dir --upgrade pip && \
    ln -s /usr/bin/python3 /usr/bin/python && \
    apt-get clean && \
    rm -rf /var/lib/apt/lists/* /tmp/* /var/tmp/*

# Add image service account
ENV USER=aphrodite-engine
ENV APP_HOME=/app
RUN groupadd -g ${GID} ${USER} && \
    useradd -u ${UID} -g ${GID} -d /home/${USER} -m -s /bin/bash ${USER}

# Install aphrodite-engine, creates APP_HOME
RUN git clone -b ${APHRODITE_BRANCH} https://github.com/PygmalionAI/aphrodite-engine.git ${APP_HOME} && \
    chmod +x ${APP_HOME}/docker/entrypoint.sh

# Install aphrodite-engine dependencies
ENV MAX_JOBS=${MAX_JOBS}
ENV CUDA_HOME=/usr/local/cuda
ENV HF_HOME=/tmp
ENV NUMBA_CACHE_DIR=$HF_HOME/numba_cache
<<<<<<< HEAD
ENV TORCH_CUDA_ARCH_LIST=${TORCH_CUDA_ARCH_LIST}
RUN python3 -m pip install --no-cache-dir -e ${APP_HOME}
=======
ENV TORCH_CUDA_ARCH_LIST="6.0 6.1 7.0 7.5 8.0 8.6 8.9 9.0+PTX"
RUN python3 -m pip install --no-cache-dir -e .

# Workaround to properly install flash-attn. For reference
# see: https://github.com/Dao-AILab/flash-attention/issues/453
RUN python3 -m pip install 'flash-attn>=2.5.8' --no-build-isolation
>>>>>>> a2a24e9b

# Workaround to properly install flash-attn. This needs to be executed after installing aphrodite-engine 
# build dependencies. For reference see: https://github.com/Dao-AILab/flash-attention/issues/453
RUN python3 -m pip install "flash-attn>=${FLASH_ATTN_VERSION}" --no-build-isolation --no-cache-dir

EXPOSE 7860

<<<<<<< HEAD
VOLUME ["/tmp"]
=======
# Service UID needs write access to $HOME to create temporary folders, see #458
RUN chown 1000:1000 ${HOME}

USER 1000:0
>>>>>>> a2a24e9b

USER ${USER}
WORKDIR ${APP_HOME}
ENTRYPOINT ["/bin/sh", "-c", "${APP_HOME}/docker/entrypoint.sh"]<|MERGE_RESOLUTION|>--- conflicted
+++ resolved
@@ -49,17 +49,9 @@
 ENV CUDA_HOME=/usr/local/cuda
 ENV HF_HOME=/tmp
 ENV NUMBA_CACHE_DIR=$HF_HOME/numba_cache
-<<<<<<< HEAD
 ENV TORCH_CUDA_ARCH_LIST=${TORCH_CUDA_ARCH_LIST}
 RUN python3 -m pip install --no-cache-dir -e ${APP_HOME}
-=======
-ENV TORCH_CUDA_ARCH_LIST="6.0 6.1 7.0 7.5 8.0 8.6 8.9 9.0+PTX"
-RUN python3 -m pip install --no-cache-dir -e .
 
-# Workaround to properly install flash-attn. For reference
-# see: https://github.com/Dao-AILab/flash-attention/issues/453
-RUN python3 -m pip install 'flash-attn>=2.5.8' --no-build-isolation
->>>>>>> a2a24e9b
 
 # Workaround to properly install flash-attn. This needs to be executed after installing aphrodite-engine 
 # build dependencies. For reference see: https://github.com/Dao-AILab/flash-attention/issues/453
@@ -67,14 +59,7 @@
 
 EXPOSE 7860
 
-<<<<<<< HEAD
 VOLUME ["/tmp"]
-=======
-# Service UID needs write access to $HOME to create temporary folders, see #458
-RUN chown 1000:1000 ${HOME}
-
-USER 1000:0
->>>>>>> a2a24e9b
 
 USER ${USER}
 WORKDIR ${APP_HOME}
