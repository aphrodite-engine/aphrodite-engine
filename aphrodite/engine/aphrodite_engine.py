import copy
import os
import time
from functools import partial
from typing import TYPE_CHECKING, Any, Iterable, List, Optional, Tuple, Union

<<<<<<< HEAD
from aphrodite.lora.request import LoRARequest
=======
import psutil

>>>>>>> f121a5ed
from aphrodite.common.config import (CacheConfig, ModelConfig, ParallelConfig,
                                     SchedulerConfig, LoRAConfig)
from aphrodite.processing.scheduler import Scheduler, SchedulerOutputs
from aphrodite.engine.args_tools import EngineArgs
from aphrodite.engine.metrics import record_metrics
from aphrodite.engine.ray_tools import RayWorker, initialize_cluster, ray
from aphrodite.common.logger import init_logger
from aphrodite.common.outputs import RequestOutput
from aphrodite.common.sampling_params import SamplingParams
from aphrodite.common.sequence import (SamplerOutput, Sequence, SequenceGroup,
                                       SequenceGroupOutput, SequenceOutput,
                                       SequenceStatus)
from aphrodite.transformers_utils.tokenizer import (detokenize_incrementally,
                                                    MultiLoRATokenizer)
from aphrodite.common.utils import Counter

if ray:
    from ray.air.util.torch_dist import init_torch_dist_process_group
    from ray.util.scheduling_strategies import PlacementGroupSchedulingStrategy

if TYPE_CHECKING:
    from ray.util.placement_group import PlacementGroup

logger = init_logger(__name__)

_LOGGING_INTERVAL_SEC = 5


class AphroditeEngine:
    """An LLM engine that receives requests and generates texts.

    This is the main class for the Aphrodite engine. It receives requests
    from clients and generates texts from the LLM. It includes a tokenizer, a
    language model (possibly distributed across multiple GPUs), and GPU memory
    space allocated for intermediate states (aka KV cache). This class utilizes
    iteration-level scheduling and efficient memory management to maximize the
    serving throughput.

    The `LLM` class wraps this class for offline batched inference and the
    `AsyncAphrodite` class wraps this class for online serving.

    NOTE: The config arguments are derived from the `EngineArgs` class. For the
    comprehensive list of arguments, see `EngineArgs`.

    Args:
        model_config: The configuration related to the LLM model.
        cache_config: The configuration related to the KV cache memory
            management.
        parallel_config: The configuration related to distributed execution.
        scheduler_config: The configuration related to the request scheduler.
        distributed_init_method: The initialization method for distributed
            execution. See `torch.distributed.init_process_group` for details.
        stage_devices: The list of devices for each stage. Each stage is a list
            of (rank, node_resource, device) tuples.
        log_stats: Whether to log statistics.
    """

    def __init__(
        self,
        model_config: ModelConfig,
        cache_config: CacheConfig,
        parallel_config: ParallelConfig,
        scheduler_config: SchedulerConfig,
        lora_config: Optional[LoRAConfig],
        distributed_init_method: str,
        placement_group: Optional["PlacementGroup"],
        log_stats: bool,
    ) -> None:
        logger.info(
            "Initializing the Aphrodite Engine with the following config:\n"
            f"Model = {model_config.model!r}\n"
            f"Tokenizer = {model_config.tokenizer!r}\n"
            f"tokenizer_mode = {model_config.tokenizer_mode}\n"
            f"revision = {model_config.revision}\n"
            f"trust_remote_code = {model_config.trust_remote_code}\n"
            f"DataType = {model_config.dtype}\n"
            f"Download Directory = {model_config.download_dir!r}\n"
            f"Model Load Format = {model_config.load_format}\n"
            f"Number of GPUs = {parallel_config.tensor_parallel_size}\n"
            f"Quantization Format = {model_config.quantization}\n"
            f"Sampler Seed = {model_config.seed}\n"
            f"Context Length = {model_config.max_model_len}\n"
            f"Enforce Eager Mode = {model_config.enforce_eager}\n"
            f"KV Cache DataType = {cache_config.cache_dtype}\n"
            f"Seed = {model_config.seed}")
        # TODO: Print more configs in debug mode.

        self.model_config = model_config
        self.cache_config = cache_config
        self.parallel_config = parallel_config
        self.scheduler_config = scheduler_config
        self.lora_config = lora_config
        self.log_stats = log_stats
        self._verify_args()

        self._init_tokenizer()
        self.seq_counter = Counter()

        # Create the parallel GPU workers.
        if self.parallel_config.worker_use_ray:
            # Disable Ray usage stats collection.
            ray_usage = os.environ.get("RAY_USAGE_STATS_ENABLED", "0")
            if ray_usage != "1":
                os.environ["RAY_USAGE_STATS_ENABLED"] = "0"
            self._init_workers_ray(placement_group)
        else:
            self._init_workers(distributed_init_method)

        # Profile the memory usage and initialize the cache.
        self._init_cache()

        # Create the scheduler.
        self.scheduler = Scheduler(scheduler_config, cache_config, lora_config)

        # Logging.
        self.last_logging_time = 0.0
        # List of (timestamp, num_tokens)
        self.num_prompt_tokens: List[Tuple[float, int]] = []
        # List of (timestamp, num_tokens)
        self.num_generation_tokens: List[Tuple[float, int]] = []

    def _init_workers(self, distributed_init_method: str):
        # Lazy import the Worker to avoid importing torch.cuda/xformers
        # before CUDA_VISIBLE_DEVICES is set in the Worker
        from aphrodite.task_handler.worker import Worker  # pylint: disable=import-outside-toplevel

        assert self.parallel_config.world_size == 1, (
            "Ray is required if parallel_config.world_size > 1.")

        self.workers: List[Worker] = []
        worker = Worker(
            self.model_config,
            self.parallel_config,
            self.scheduler_config,
            0,
            distributed_init_method,
            lora_config=self.lora_config,
        )
        self.workers.append(worker)
        self._run_workers(
            "init_model",
            get_all_outputs=True,
        )
        self._run_workers(
            "load_model",
            get_all_outputs=True,
            max_concurrent_workers=self.parallel_config.
            max_parallel_loading_workers,
        )

    def _init_tokenizer(self, **kwargs):
        init_kwargs = dict(
            enable_lora=bool(self.lora_config),
            max_num_seqs=self.scheduler_config.max_num_seqs,
            max_input_length=None,
            tokenizer_mode=self.model_config.tokenizer_mode,
            trust_remote_code=self.model_config.trust_remote_code)
        init_kwargs.update(kwargs)
        self.tokenizer: MultiLoRATokenizer = MultiLoRATokenizer(
            self.model_config.tokenizer, **init_kwargs)

    def _init_workers_ray(self, placement_group: "PlacementGroup",
                          **ray_remote_kwargs):
        # Lazy import the Worker to avoid importing torch.cuda/xformers
        # before CUDA_VISIBLE_DEVICES is set in the Worker
        from aphrodite.task_handler.worker import Worker  # pylint: disable=import-outside-toplevel

        self.workers: List[Worker] = []
        for bundle in placement_group.bundle_specs:
            if not bundle.get("GPU", 0):
                continue
            if self.parallel_config.tensor_parallel_size == 1:
                num_gpus = self.cache_config.gpu_memory_utilization
            else:
                num_gpus = 1
            worker = ray.remote(
                num_cpus=0,
                num_gpus=num_gpus,
                scheduling_strategy=PlacementGroupSchedulingStrategy(
                    placement_group=placement_group,
                    placement_group_capture_child_tasks=True),
                **ray_remote_kwargs,
            )(RayWorker).remote(self.model_config.trust_remote_code)
            self.workers.append(worker)

        # Initialize torch distributed process group for the workers.
        init_torch_dist_process_group(self.workers, backend="nccl")
        model_config = copy.deepcopy(self.model_config)
        parallel_config = copy.deepcopy(self.parallel_config)
        scheduler_config = copy.deepcopy(self.scheduler_config)
        self._run_workers("init_worker",
                          get_all_outputs=True,
                          worker_init_fn=lambda: Worker(
                              model_config,
                              parallel_config,
                              scheduler_config,
                              None,
                              None,
                              lora_config=self.lora_config,
                          ))
        self._run_workers(
            "init_model",
            get_all_outputs=True,
        )
        self._run_workers(
            "load_model",
            get_all_outputs=True,
            max_concurrent_workers=self.parallel_config.
            max_parallel_loading_workers,
        )

        # HACK
        # After running ray.init(), ray processes affinity is set to (0,1).
        # (or whatever the CPU scheduler fancies)
        # We however want the actual workers that are being used,
        # so we call here since calling after ray.init() and everything else.
        # We reassign each ray process by taking the
        # modulus of the number of cpu_cores available.
        # Issue: https://github.com/PygmalionAI/aphrodite-engine/issues/115
        # The solution is similar to the taskset solution linked above.
        current_process = psutil.Process()
        ray_threads = 0
        logical_cores = psutil.cpu_count(logical=True)
        physical_cores = psutil.cpu_count(logical=False)
        ht_scale = physical_cores / logical_cores
        for process in current_process.children(recursive=True):
            # process.pid
            if "ray::" in process.name():
                process.cpu_affinity([ray_threads])
                ray_threads += int(1 * ht_scale) if ht_scale > 1.0 else 1
                ray_threads = ray_threads % logical_cores

    def _verify_args(self) -> None:
        self.model_config.verify_with_parallel_config(self.parallel_config)
        self.cache_config.verify_with_parallel_config(self.parallel_config)
        if self.lora_config:
            self.lora_config.verify_with_model_config(self.model_config)
            self.lora_config.verify_with_scheduler_config(
                self.scheduler_config)

    def _init_cache(self) -> None:
        """Profiles the memory usage and initializes the KV cache."""
        # Get the maximum number of blocks that can be allocated on GPU and CPU.
        num_blocks = self._run_workers(
            "profile_num_available_blocks",
            get_all_outputs=True,
            block_size=self.cache_config.block_size,
            gpu_memory_utilization=self.cache_config.gpu_memory_utilization,
            cpu_swap_space=self.cache_config.swap_space_bytes,
            cache_dtype=self.cache_config.cache_dtype,
        )

        # Since we use a shared centralized controller, we take the minimum
        # number of blocks across all workers to make sure all the memory
        # operators can be applied to all workers.
        num_gpu_blocks = min(b[0] for b in num_blocks)
        num_cpu_blocks = min(b[1] for b in num_blocks)
        # FIXME: Change to debug log.
        logger.info(f"# GPU blocks: {num_gpu_blocks}, "
                    f"# CPU blocks: {num_cpu_blocks}")

        if num_gpu_blocks <= 0:
            raise ValueError("No available memory for the cache blocks. "
                             "Try increasing `gpu_memory_utilization` when "
                             "initializing the engine.")

        max_seq_len = self.cache_config.block_size * num_gpu_blocks
        if self.model_config.max_model_len > max_seq_len:
            raise ValueError(
                f"The model's max seq len ({self.model_config.max_model_len}) "
                "is larger than the maximum number of tokens that can be "
                f"stored in KV cache ({max_seq_len}). Try increasing "
                "`gpu_memory_utilization` or decreasing `max_model_len` when "
                "initializing the engine.")

        self.cache_config.num_gpu_blocks = num_gpu_blocks
        self.cache_config.num_cpu_blocks = num_cpu_blocks

        # Initialize the cache.
        self._run_workers("init_cache_engine", cache_config=self.cache_config)
        # Warm up the model. This includes capturing the model into CUDA graph
        # if enforce_eager is set to False.
        self._run_workers("warm_up_model")

    @classmethod
    def from_engine_args(cls, engine_args: EngineArgs) -> "AphroditeEngine":
        """Creates an LLM engine from the engine arguments."""
        # Create the engine configs.
        engine_configs = engine_args.create_engine_configs()
        parallel_config = engine_configs[2]
        # Initialize the cluster.
        distributed_init_method, placement_group = initialize_cluster(
            parallel_config)
        # Create the LLM engine.
        engine = cls(*engine_configs,
                     distributed_init_method,
                     placement_group,
                     log_stats=not engine_args.disable_log_stats)
        return engine

    def encode_request(
        self,
        request_id: str,  # pylint: disable=unused-argument
        prompt: Optional[str],
        prompt_token_ids: Optional[List[int]] = None,
        lora_request: Optional[LoRARequest] = None,
    ):
        if prompt_token_ids is None:
            assert prompt is not None
            prompt_token_ids = self.tokenizer.encode(request_id=request_id,
                                                     prompt=prompt,
                                                     lora_request=lora_request)
        return prompt_token_ids

    def add_request(
        self,
        request_id: str,
        prompt: Optional[str],
        sampling_params: SamplingParams,
        prompt_token_ids: Optional[List[int]] = None,
        arrival_time: Optional[float] = None,
        lora_request: Optional[LoRARequest] = None,
    ) -> None:
        """Add a request to the engine's request pool.

        The request is added to the request pool and will be processed by the
        scheduler as `engine.step()` is called. The exact scheduling policy is
        determined by the scheduler.

        Args:
            request_id: The unique ID of the request.
            prompt: The prompt string. Can be None if prompt_token_ids is
                provided.
            sampling_params: The sampling parameters for text generation.
            prompt_token_ids: The token IDs of the prompt. If None, we
                use the tokenizer to convert the prompts to token IDs.
            arrival_time: The arrival time of the request. If None, we use
                the current time.
        """
        if lora_request is not None and not self.lora_config:
            raise ValueError(f"Got lora_request {lora_request} but LoRA is "
                             "not enabled!")
        if arrival_time is None:
            arrival_time = time.time()
        prompt_token_ids = self.encode_request(
            request_id=request_id,
            prompt=prompt,
            prompt_token_ids=prompt_token_ids,
            lora_request=lora_request)

        # Create the sequences.
        block_size = self.cache_config.block_size
        seq_id = next(self.seq_counter)
        seq = Sequence(seq_id, prompt, prompt_token_ids, block_size,
                       lora_request)

        # Create the sequence group.
        seq_group = SequenceGroup(request_id, [seq], sampling_params,
                                  arrival_time, lora_request)

        # Add the sequence group to the scheduler.
        self.scheduler.add_seq_group(seq_group)

    def abort_request(self, request_id: Union[str, Iterable[str]]) -> None:
        """Aborts a request(s) with the given ID.

        Args:
            request_id: The ID(s) of the request to abort.
        """
        self.scheduler.abort_seq_group(request_id)

    def get_model_config(self) -> ModelConfig:
        """Gets the model configuration."""
        return self.model_config

    def get_num_unfinished_requests(self) -> int:
        """Gets the number of unfinished requests."""
        return self.scheduler.get_num_unfinished_seq_groups()

    def has_unfinished_requests(self) -> bool:
        """Returns True if there are unfinished requests."""
        return self.scheduler.has_unfinished_seqs()

    def _check_beam_search_early_stopping(
        self,
        early_stopping: Union[bool, str],
        sampling_params: SamplingParams,
        best_running_seq: Sequence,
        current_worst_seq: Sequence,
    ) -> bool:
        assert sampling_params.use_beam_search
        length_penalty = sampling_params.length_penalty
        if early_stopping is True:
            return True

        current_worst_score = (current_worst_seq.get_beam_search_score(
            length_penalty=length_penalty,
            eos_token_id=self.tokenizer.get_lora_tokenizer(
                current_worst_seq.lora_request).eos_token_id))
        if early_stopping is False:
            highest_attainable_score = (best_running_seq.get_beam_search_score(
                length_penalty=length_penalty,
                eos_token_id=self.tokenizer.get_lora_tokenizer(
                    best_running_seq.lora_request).eos_token_id))
        else:
            assert early_stopping == "never"
            if length_penalty > 0.0:
                # If length_penalty > 0.0, beam search will prefer longer
                # sequences. The highest attainable score calculation is
                # based on the longest possible sequence length in this case.
                max_possible_length = max(
                    best_running_seq.get_prompt_len() +
                    sampling_params.max_tokens,
                    self.scheduler_config.max_model_len)
                highest_attainable_score = (
                    best_running_seq.get_beam_search_score(
                        length_penalty=length_penalty,
                        eos_token_id=self.tokenizer.get_lora_tokenizer(
                            best_running_seq.lora_request).eos_token_id,
                        seq_len=max_possible_length))
            else:
                # Otherwise, beam search will prefer shorter sequences. The
                # highest attainable score calculation is based on the current
                # sequence length.
                highest_attainable_score = (
                    best_running_seq.get_beam_search_score(
                        length_penalty=length_penalty,
                        eos_token_id=self.tokenizer.get_lora_tokenizer(
                            best_running_seq.lora_request).eos_token_id))
        return current_worst_score >= highest_attainable_score

    def _process_sequence_group_outputs(self, seq_group: SequenceGroup,
                                        outputs: SequenceGroupOutput) -> None:
        # Process prompt logprobs
        prompt_logprobs = outputs.prompt_logprobs
        if prompt_logprobs is not None:
            seq_group.prompt_logprobs = prompt_logprobs

        # Process samples
        samples = outputs.samples
        parent_seqs = seq_group.get_seqs(status=SequenceStatus.RUNNING)
        existing_finished_seqs = seq_group.get_finished_seqs()
        parent_child_dict = {
            parent_seq.seq_id: []
            for parent_seq in parent_seqs
        }
        for sample in samples:
            parent_child_dict[sample.parent_seq_id].append(sample)
        # List of (child, parent)
        child_seqs: List[Tuple[Sequence, Sequence]] = []

        # Process the child samples for each parent sequence
        for parent in parent_seqs:
            child_samples: List[SequenceOutput] = parent_child_dict[
                parent.seq_id]
            if len(child_samples) == 0:
                # This parent sequence has no children samples. Remove
                # the parent sequence from the sequence group since it will
                # not be used in the future iterations.
                parent.status = SequenceStatus.FINISHED_ABORTED
                seq_group.remove(parent.seq_id)
                self.scheduler.free_seq(parent)
                continue
            # Fork the parent sequence if there are multiple child samples.
            for child_sample in child_samples[:-1]:
                new_child_seq_id = next(self.seq_counter)
                child = parent.fork(new_child_seq_id)
                child.append_token_id(child_sample.output_token,
                                      child_sample.logprobs)
                child.persistent_data = child_sample.persistent_data
                child_seqs.append((child, parent))
            # Continue the parent sequence for the last child sample.
            # We reuse the parent sequence here to reduce redundant memory
            # copies, especially when using non-beam search sampling methods.
            last_child_sample = child_samples[-1]
            parent.append_token_id(last_child_sample.output_token,
                                   last_child_sample.logprobs)
            parent.persistent_data = last_child_sample.persistent_data
            child_seqs.append((parent, parent))

        for seq, _ in child_seqs:
            self._decode_sequence(seq, seq_group.sampling_params)
            self._check_stop(seq, seq_group.sampling_params)

        # Non-beam search case
        if not seq_group.sampling_params.use_beam_search:
            # For newly created child sequences, add them to the sequence group
            # and fork them in block manager if they are not finished.
            for seq, parent in child_seqs:
                if seq is not parent:
                    seq_group.add(seq)
                    if not seq.is_finished():
                        self.scheduler.fork_seq(parent, seq)

            # Free the finished and selected parent sequences' memory in block
            # manager. Keep them in the sequence group as candidate output.
            # NOTE: we need to fork the new sequences before freeing the
            # old sequences.
            for seq, parent in child_seqs:
                if seq is parent and seq.is_finished():
                    self.scheduler.free_seq(seq)
            return

        # Beam search case
        # Select the child sequences to keep in the sequence group.
        selected_child_seqs = []
        unselected_child_seqs = []
        beam_width = seq_group.sampling_params.best_of
        length_penalty = seq_group.sampling_params.length_penalty

        # Select the newly finished sequences with the highest scores
        # to replace existing finished sequences.
        # Tuple of (seq, parent, is_new)
        existing_finished_seqs = [(seq, None, False)
                                  for seq in existing_finished_seqs]
        new_finished_seqs = [(seq, parent, True) for seq, parent in child_seqs
                             if seq.is_finished()]
        all_finished_seqs.sort(key=lambda x: x[0].get_beam_search_score(
            length_penalty=length_penalty,
            eos_token_id=self.tokenizer.get_lora_tokenizer(x[0].lora_request
                                                           ).eos_token_id),
                               reverse=True)
        for seq, parent, is_new in all_finished_seqs[:beam_width]:
            if is_new:
                # A newly generated child sequence finishes and has a high
                # score, so we will add it into the sequence group.
                selected_child_seqs.append((seq, parent))
        for seq, parent, is_new in all_finished_seqs[beam_width:]:
            if is_new:
                # A newly generated child sequence finishes but has a low
                # score, so we will not add it into the sequence group.
                # Additionally, if this sequence is a continuation of a
                # parent sequence, we will need remove the parent sequence
                # from the sequence group.
                unselected_child_seqs.append((seq, parent))
            else:
                # An existing finished sequence has a low score, so we will
                # remove it from the sequence group.
                seq_group.remove(seq.seq_id)

        # select the top beam_width sequences from the running
        # sequences for the next iteration to continue the beam
        # search.
        running_child_seqs = [(seq, parent) for seq, parent in child_seqs
                              if not seq.is_finished()]
        # Sort the running sequences by their scores.
        running_child_seqs.sort(key=lambda x: x[0].get_beam_search_score(
            length_penalty=length_penalty,
            eos_token_id=self.tokenizer.get_lora_tokenizer(x[0].lora_request
                                                           ).eos_token_id),
                                reverse=True)

        # Check if we can stop the beam search.
        if len(running_child_seqs) == 0:
            # No running sequences, stop the beam search.
            stop_beam_search = True
        elif len(all_finished_seqs) < beam_width:
            # Not enough finished sequences, continue the beam search.
            stop_beam_search = False
        else:
            # Check the early stopping criteria
            best_running_seq = running_child_seqs[0][0]
            current_worst_seq = all_finished_seqs[beam_width - 1][0]
            stop_beam_search = self._check_beam_search_early_stopping(
                seq_group.sampling_params.early_stopping,
                seq_group.sampling_params, best_running_seq, current_worst_seq)

        if stop_beam_search:
            # Stop the beam search and remove all the running sequences from
            # the sequence group.
            unselected_child_seqs.extend(running_child_seqs)
        else:
            # Continue the beam search and select the top beam_width sequences
            # to continue the beam search.
            selected_child_seqs.extend(running_child_seqs[:beam_width])
            # The remaining running sequences will not be used in the next
            # iteration. Again, if these sequences are continuations of
            # parent sequences, we will need to remove the parent sequences
            # from the sequence group.
            unselected_child_seqs.extend(running_child_seqs[beam_width:])

        # For newly created child sequences, add them to the sequence group
        # and fork them in block manager if they are not finished.
        for seq, parent in selected_child_seqs:
            if seq is not parent:
                seq_group.add(seq)
                if not seq.is_finished():
                    self.scheduler.fork_seq(parent, seq)

        # Free the finished and selected parent sequences' memory in block
        # manager. Keep them in the sequence group as candidate output.
        for seq, parent in selected_child_seqs:
            if seq is parent and seq.is_finished():
                self.scheduler.free_seq(seq)

        # Remove the unselected parent sequences from the sequence group and
        # free their memory in block manager.
        for seq, parent in unselected_child_seqs:
            if seq is parent:
                # Remove the parent sequence if it is not selected for next
                # iteration
                seq_group.remove(seq.seq_id)
                self.scheduler.free_seq(seq)

    def _process_model_outputs(
            self, output: SamplerOutput,
            scheduler_outputs: SchedulerOutputs) -> List[RequestOutput]:
        # Update the scheduled sequence groups with the model outputs.
        scheduled_seq_groups = scheduler_outputs.scheduled_seq_groups
        for seq_group, outputs in zip(scheduled_seq_groups, output):
            self._process_sequence_group_outputs(seq_group, outputs)

        # Free the finished sequence groups.
        self.scheduler.free_finished_seq_groups()

        # Create the outputs.
        request_outputs: List[RequestOutput] = []
        for seq_group in (scheduled_seq_groups +
                          scheduler_outputs.ignored_seq_groups):
            request_output = RequestOutput.from_seq_group(seq_group)
            request_outputs.append(request_output)

        if self.log_stats:
            # Log the system stats.
            self._log_system_stats(scheduler_outputs.prompt_run,
                                   scheduler_outputs.num_batched_tokens)
        return request_outputs

    def step(self) -> List[RequestOutput]:
        """Performs one decoding iteration and returns newly generated results.

        This function performs one decoding iteration of the engine. It first
        schedules the sequences to be executed in the next iteration and the
        token blocks to be swapped in/out/copy. Then, it executes the model
        and updates the scheduler with the model outputs. Finally, it decodes
        the sequences and returns the newly generated results.
        """
        seq_group_metadata_list, scheduler_outputs = self.scheduler.schedule()

        # Execute the model.
        output = self._run_workers(
            "execute_model",
            seq_group_metadata_list=seq_group_metadata_list,
            blocks_to_swap_in=scheduler_outputs.blocks_to_swap_in,
            blocks_to_swap_out=scheduler_outputs.blocks_to_swap_out,
            blocks_to_copy=scheduler_outputs.blocks_to_copy,
        ) if not scheduler_outputs.is_empty() else []

        return self._process_model_outputs(output, scheduler_outputs)

    def _log_system_stats(
        self,
        prompt_run: bool,
        num_batched_tokens: int,
    ) -> None:
        now = time.time()
        # Log the number of batched input tokens.
        if prompt_run:
            self.num_prompt_tokens.append((now, num_batched_tokens))
        else:
            self.num_generation_tokens.append((now, num_batched_tokens))

        should_log = now - self.last_logging_time >= _LOGGING_INTERVAL_SEC
        if not should_log:
            return

        # Discard the old stats.
        self.num_prompt_tokens = [(t, n) for t, n in self.num_prompt_tokens
                                  if now - t < _LOGGING_INTERVAL_SEC]
        self.num_generation_tokens = [(t, n)
                                      for t, n in self.num_generation_tokens
                                      if now - t < _LOGGING_INTERVAL_SEC]

        if len(self.num_prompt_tokens) > 1:
            total_num_tokens = sum(n for _, n in self.num_prompt_tokens[:-1])
            window = now - self.num_prompt_tokens[0][0]
            avg_prompt_throughput = total_num_tokens / window
        else:
            avg_prompt_throughput = 0.0
        if len(self.num_generation_tokens) > 1:
            total_num_tokens = sum(n
                                   for _, n in self.num_generation_tokens[:-1])
            window = now - self.num_generation_tokens[0][0]
            avg_generation_throughput = total_num_tokens / window
        else:
            avg_generation_throughput = 0.0

        total_num_gpu_blocks = self.cache_config.num_gpu_blocks
        num_free_gpu_blocks = (
            self.scheduler.block_manager.get_num_free_gpu_blocks())
        num_used_gpu_blocks = total_num_gpu_blocks - num_free_gpu_blocks
        gpu_cache_usage = num_used_gpu_blocks / total_num_gpu_blocks

        total_num_cpu_blocks = self.cache_config.num_cpu_blocks
        if total_num_cpu_blocks > 0:
            num_free_cpu_blocks = (
                self.scheduler.block_manager.get_num_free_cpu_blocks())
            num_used_cpu_blocks = total_num_cpu_blocks - num_free_cpu_blocks
            cpu_cache_usage = num_used_cpu_blocks / total_num_cpu_blocks
        else:
            cpu_cache_usage = 0.0

        record_metrics(
            avg_prompt_throughput=avg_prompt_throughput,
            avg_generation_throughput=avg_generation_throughput,
            scheduler_running=len(self.scheduler.running),
            scheduler_swapped=len(self.scheduler.swapped),
            scheduler_waiting=len(self.scheduler.waiting),
            gpu_cache_usage=gpu_cache_usage,
            cpu_cache_usage=cpu_cache_usage,
        )

        logger.info("Avg prompt throughput: "
                    f"{avg_prompt_throughput:.1f} tokens/s, "
                    "Avg generation throughput: "
                    f"{avg_generation_throughput:.1f} tokens/s, "
                    f"Running: {len(self.scheduler.running)} reqs, "
                    f"Swapped: {len(self.scheduler.swapped)} reqs, "
                    f"Pending: {len(self.scheduler.waiting)} reqs, "
                    f"GPU KV cache usage: {gpu_cache_usage * 100:.1f}%, "
                    f"CPU KV cache usage: {cpu_cache_usage * 100:.1f}%")
        self.last_logging_time = now

    def _decode_sequence(self, seq: Sequence, prms: SamplingParams) -> None:
        """Decodes the new token for a sequence."""
        (new_tokens, new_output_text, prefix_offset,
         read_offset) = detokenize_incrementally(
             self.tokenizer.get_lora_tokenizer(seq.lora_request),
             all_input_ids=seq.get_token_ids(),
             prev_tokens=seq.tokens,
             prefix_offset=seq.prefix_offset,
             read_offset=seq.read_offset,
             skip_special_tokens=prms.skip_special_tokens,
             spaces_between_special_tokens=prms.spaces_between_special_tokens)
        if seq.tokens is None:
            seq.tokens = new_tokens
        else:
            seq.tokens.extend(new_tokens)
        seq.prefix_offset = prefix_offset
        seq.read_offset = read_offset
        seq.output_text += new_output_text

    def _check_stop(self, seq: Sequence,
                    sampling_params: SamplingParams) -> None:
        """Stop the finished sequences."""
        for stop_str in sampling_params.stop:
            if seq.output_text.endswith(stop_str):
                if not sampling_params.include_stop_str_in_output:
                    # Truncate the output text so that the stop string is
                    # not included in the output
                    seq.output_text = seq.output_text[:-len(stop_str)]
                seq.status = SequenceStatus.FINISHED_STOPPED
                return
        if seq.get_last_token_id() in sampling_params.stop_token_ids:
            seq.status = SequenceStatus.FINISHED_STOPPED
            return

        # Check if the sequence has reached max_model_len.
        if seq.get_len() > self.scheduler_config.max_model_len:
            seq.status = SequenceStatus.FINISHED_LENGTH_CAPPED
            return

        # Check if the sequence has reached max_tokens.
        if seq.get_output_len() == sampling_params.max_tokens:
            seq.status = SequenceStatus.FINISHED_LENGTH_CAPPED
            return

        # Check if the sequence has generated the EOS token.
        if ((not sampling_params.ignore_eos) and seq.get_last_token_id()
                == self.tokenizer.get_lora_tokenizer(
                    seq.lora_request).eos_token_id):
            seq.status = SequenceStatus.FINISHED_STOPPED
            return

    def add_lora(self, lora_request: LoRARequest) -> bool:
        assert lora_request.lora_int_id > 0, "lora_id must be greater than 0."
        return self._run_workers(
            "add_lora",
            lora_request=lora_request,
        )

    def remove_lora(self, lora_id: int) -> bool:
        assert lora_id > 0, "lora_id must be greater than 0."
        return self._run_workers(
            "remove_lora",
            lora_id=lora_id,
        )

    def list_loras(self) -> List[int]:
        return self._run_workers("list_loras")

    def _run_workers_in_batch(
        self,
        workers,
        method: str,
        *args,
        **kwargs,
    ):
        all_outputs = []
        for worker in workers:
            if self.parallel_config.worker_use_ray:
                executor = partial(worker.execute_method.remote, method)
            else:
                executor = getattr(worker, method)

            output = executor(*args, **kwargs)
            all_outputs.append(output)

        if self.parallel_config.worker_use_ray:
            all_outputs = ray.get(all_outputs)
        return all_outputs

    def _run_workers(
        self,
        method: str,
        *args,
        get_all_outputs: bool = False,
        max_concurrent_workers: Optional[int] = None,
        **kwargs,
    ) -> Any:
        """Runs a method on all workers."""
        all_outputs = []
        if max_concurrent_workers:
            work_groups = [
                self.workers[i:i + max_concurrent_workers]
                for i in range(0, len(self.workers), max_concurrent_workers)
            ]
        else:
            work_groups = [self.workers]

        for workers in work_groups:
            all_outputs.extend(
                self._run_workers_in_batch(workers, method, *args, **kwargs))

        if get_all_outputs:
            return all_outputs

        # Make sure all workers have the same results.
        output = all_outputs[0]
        for other_output in all_outputs[1:]:
            assert output == other_output
        return output<|MERGE_RESOLUTION|>--- conflicted
+++ resolved
@@ -4,12 +4,8 @@
 from functools import partial
 from typing import TYPE_CHECKING, Any, Iterable, List, Optional, Tuple, Union
 
-<<<<<<< HEAD
 from aphrodite.lora.request import LoRARequest
-=======
 import psutil
-
->>>>>>> f121a5ed
 from aphrodite.common.config import (CacheConfig, ModelConfig, ParallelConfig,
                                      SchedulerConfig, LoRAConfig)
 from aphrodite.processing.scheduler import Scheduler, SchedulerOutputs
