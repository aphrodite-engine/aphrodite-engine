--- conflicted
+++ resolved
@@ -94,21 +94,15 @@
         presence_penalty: float = 0.0,
         frequency_penalty: float = 0.0,
         repetition_penalty: float = 1.0,
-<<<<<<< HEAD
         immune_token_ids: Optional[List[int]] = None,
-=======
->>>>>>> 5f5ab2eb
         temperature: float = 1.0,
         top_p: float = 1.0,
         top_k: int = -1,
         top_a: float = 0.0,
-<<<<<<< HEAD
-=======
         tfs: float = 1.0,
         eta_cutoff: float = 0.0,
         epsilon_cutoff: float = 0.0,
         typical_p: float = 1.0,
->>>>>>> 5f5ab2eb
         use_beam_search: bool = False,
         length_penalty: float = 1.0,
         early_stopping: Union[bool, str] = False,
@@ -125,21 +119,15 @@
         self.presence_penalty = presence_penalty
         self.frequency_penalty = frequency_penalty
         self.repetition_penalty = repetition_penalty
-<<<<<<< HEAD
         self.immune_tokens = immune_token_ids if immune_token_ids is not None else []
-=======
->>>>>>> 5f5ab2eb
         self.temperature = temperature
         self.top_p = top_p
         self.top_k = top_k
         self.top_a = top_a
-<<<<<<< HEAD
-=======
         self.tfs = tfs
         self.eta_cutoff = eta_cutoff
         self.epsilon_cutoff = epsilon_cutoff
         self.typical_p = typical_p
->>>>>>> 5f5ab2eb
         self.use_beam_search = use_beam_search
         self.length_penalty = length_penalty
         self.early_stopping = early_stopping
@@ -193,8 +181,6 @@
                              f"got {self.top_k}.")
         if not 0.0 <= self.top_a <= 1.0:
             raise ValueError(f"top_a must be in [0, 1], got {self.top_a}.")
-<<<<<<< HEAD
-=======
         if not 0.0 < self.tfs <= 1.0:
             raise ValueError(f"tfs must be in (0, 1], got {self.tfs}.")
         if not 0.0 <= self.epsilon_cutoff <= 1000.0:
@@ -203,7 +189,6 @@
             raise ValueError(f"eta_cutoff must be non negative, got {self.eta_cutoff}.")
         if not 0.0 <= self.typical_p <= 1.0:
             raise ValueError(f"typical_p must be in (0, 1], got {self.typical_p}.")
->>>>>>> 5f5ab2eb
         if self.max_tokens < 1:
             raise ValueError(
                 f"max_tokens must be at least 1, got {self.max_tokens}.")
@@ -263,13 +248,10 @@
                 f"top_p={self.top_p}, "
                 f"top_k={self.top_k}, "
                 f"top_a={self.top_a}, "
-<<<<<<< HEAD
-=======
                 f"tfs={self.tfs}, "
                 f"eta_cutoff={self.eta_cutoff}, "
                 f"epsilon_cutoff={self.epsilon_cutoff}, "
                 f"typical_p={self.typical_p}, "
->>>>>>> 5f5ab2eb
                 f"use_beam_search={self.use_beam_search}, "
                 f"length_penalty={self.length_penalty}, "
                 f"early_stopping={self.early_stopping}, "
