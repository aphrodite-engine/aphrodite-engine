--- conflicted
+++ resolved
@@ -79,11 +79,8 @@
         temperature: float = 1.0,
         top_p: float = 1.0,
         top_k: int = -1,
-<<<<<<< HEAD
         top_a: float = 0.0,
-=======
         tfs: float = 1.0,
->>>>>>> a91d5cc7
         use_beam_search: bool = False,
         length_penalty: float = 1.0,
         early_stopping: Union[bool, str] = False,
@@ -103,11 +100,8 @@
         self.temperature = temperature
         self.top_p = top_p
         self.top_k = top_k
-<<<<<<< HEAD
         self.top_a = top_a
-=======
         self.tfs = tfs
->>>>>>> a91d5cc7
         self.use_beam_search = use_beam_search
         self.length_penalty = length_penalty
         self.early_stopping = early_stopping
@@ -159,13 +153,10 @@
         if self.top_k < -1 or self.top_k == 0:
             raise ValueError(f"top_k must be -1 (disable), or at least 1, "
                              f"got {self.top_k}.")
-<<<<<<< HEAD
         if not 0.0 <= self.top_a <= 1.0:
             raise ValueError(f"top_a must be in [0, 1], got {self.top_a}.")
-=======
         if not 0.0 < self.tfs <= 1.0:
             raise ValueError(f"tfs must be in (0, 1], got {self.tfs}.")
->>>>>>> a91d5cc7
         if self.max_tokens < 1:
             raise ValueError(
                 f"max_tokens must be at least 1, got {self.max_tokens}.")
@@ -224,11 +215,8 @@
                 f"temperature={self.temperature}, "
                 f"top_p={self.top_p}, "
                 f"top_k={self.top_k}, "
-<<<<<<< HEAD
                 f"top_a={self.top_a}, "
-=======
                 f"tfs={self.tfs}, "
->>>>>>> a91d5cc7
                 f"use_beam_search={self.use_beam_search}, "
                 f"length_penalty={self.length_penalty}, "
                 f"early_stopping={self.early_stopping}, "
