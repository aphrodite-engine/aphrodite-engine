--- conflicted
+++ resolved
@@ -65,16 +65,12 @@
 
         # Initialize the model.
         set_random_seed(self.model_config.seed)
-<<<<<<< HEAD
-        self.model = get_model(self.model_config)
+        self.model = get_model(self.model_config, self.scheduler_config.max_num_batched_tokens)
         initialize_all_reduce_launcher(
             self.scheduler_config.max_num_batched_tokens,
             self.model_config.get_hidden_size(),
             self.model_config.dtype,
         )
-=======
-        self.model = get_model(self.model_config, self.scheduler_config.max_num_batched_tokens)
->>>>>>> e2f3ee4e
 
     @torch.inference_mode()
     def profile_num_available_blocks(
