"""A GPU worker class."""
import os
from typing import Dict, List, Tuple, Optional

import torch
import torch.distributed

from aphrodite.common.config import (CacheConfig, ModelConfig, ParallelConfig,
                                     SchedulerConfig)
from aphrodite.modeling import get_model, InputMetadata, set_random_seed
from aphrodite.modeling.megatron.parallel_state import (
    initialize_model_parallel)
from aphrodite.common.sampling_params import SamplingParams
from aphrodite.common.sequence import SamplerOutput, SequenceData, SequenceGroupMetadata
from aphrodite.task_handler.cache_engine import CacheEngine
from aphrodite.common.utils import get_gpu_memory


class Worker:
    """A worker class that executes (a partition of) the model on a GPU.

    Each worker is associated with a single GPU. The worker is responsible for
    maintaining the KV cache and executing the model on the GPU. In case of
    distributed inference, each worker is assigned a partition of the model.
    """

    def __init__(
        self,
        model_config: ModelConfig,
        parallel_config: ParallelConfig,
        scheduler_config: SchedulerConfig,
        rank: Optional[int] = None,
        distributed_init_method: Optional[str] = None,
    ) -> None:
        self.model_config = model_config
        self.parallel_config = parallel_config
        self.scheduler_config = scheduler_config
        self.rank = rank
        self.distributed_init_method = distributed_init_method

        # Uninitialized cache engine. Will be initialized by
        # self.init_cache_engine().
        self.cache_config = None
        self.block_size = None
        self.sliding_window = None
        self.cache_engine = None
        self.cache_events = None
        self.gpu_cache = None

    def init_model(self):
        # This env var set by Ray causes exceptions with graph building.
        os.environ.pop("NCCL_ASYNC_ERROR_HANDLING", None)
        # Env vars will be set by Ray.
        self.rank = self.rank if self.rank is not None else int(
            os.getenv("RANK", "-1"))
        local_rank = int(os.getenv("LOCAL_RANK", "0"))
        self.device = torch.device(f"cuda:{local_rank}")
        if self.rank < 0:
            raise ValueError("Invalid or unspecified rank.")
        torch.cuda.set_device(self.device)

        _check_if_gpu_supports_dtype(self.model_config.dtype)

        # Initialize the distributed environment.
        _init_distributed_environment(self.parallel_config, self.rank,
                                      self.distributed_init_method)

        # Initialize the model.
        set_random_seed(self.model_config.seed)

    def load_model(self):
        self.model = get_model(self.model_config)

    @torch.inference_mode()
    def profile_num_available_blocks(
        self,
        block_size: int,
        gpu_memory_utilization: float,
        cpu_swap_space: int,
    ) -> Tuple[int, int]:
        # Profile the memory usage of the model and get the maximum number of
        # cache blocks that can be allocated with the remaining free memory.
        torch.cuda.empty_cache()
        torch.cuda.reset_peak_memory_stats()

        # Profile memory usage with max_num_sequences sequences and the total
        # number of tokens equal to max_num_batched_tokens.

        # Enable top-k sampling to reflect the accurate memory usage.
        vocab_size = self.model.config.vocab_size
        sampling_params = SamplingParams(top_p=0.99, top_k=vocab_size - 1)
        max_num_batched_tokens = self.scheduler_config.max_num_batched_tokens
        max_num_seqs = self.scheduler_config.max_num_seqs
        seqs = []
        for group_id in range(max_num_seqs):
            seq_len = (max_num_batched_tokens // max_num_seqs +
                       (group_id < max_num_batched_tokens % max_num_seqs))
            seq_data = SequenceData([0] * seq_len)
            seq = SequenceGroupMetadata(request_id=str(group_id),
                                        is_prompt=True,
                                        seq_data={group_id: seq_data},
                                        sampling_params=sampling_params,
                                        block_tables=None,
                                        persistent_data={})
            seqs.append(seq)

        input_tokens, input_positions, input_metadata = self._prepare_inputs(
            seqs)

        # Execute the model.
        num_layers = self.model_config.get_num_layers(self.parallel_config)
        self.model(
            input_ids=input_tokens,
            positions=input_positions,
            kv_caches=[(None, None)] * num_layers,
            input_metadata=input_metadata,
            cache_events=None,
        )

        # Calculate the number of blocks that can be allocated with the
        # profiled peak memory.
        torch.cuda.synchronize()
        peak_memory = torch.cuda.max_memory_allocated()
        total_gpu_memory = get_gpu_memory()
        cache_block_size = CacheEngine.get_cache_block_size(
            block_size, self.model_config, self.parallel_config)
        num_gpu_blocks = int(
            (total_gpu_memory * gpu_memory_utilization - peak_memory) //
            cache_block_size)
        num_cpu_blocks = int(cpu_swap_space // cache_block_size)
        num_gpu_blocks = max(num_gpu_blocks, 0)
        num_cpu_blocks = max(num_cpu_blocks, 0)
        torch.cuda.empty_cache()

        # Reset the seed to ensure that the random state is not affected by
        # the model initialization and profiling.
        set_random_seed(self.model_config.seed)
        return num_gpu_blocks, num_cpu_blocks

    def init_cache_engine(self, cache_config: CacheConfig) -> None:
        self.cache_config = cache_config
        self.block_size = cache_config.block_size
        self.sliding_window = cache_config.sliding_window

        self.cache_engine = CacheEngine(self.cache_config, self.model_config,
                                        self.parallel_config)
        self.cache_events = self.cache_engine.events
        self.gpu_cache = self.cache_engine.gpu_cache

    def _prepare_inputs(
        self,
        seq_group_metadata_list: List[SequenceGroupMetadata],
    ) -> Tuple[torch.Tensor, torch.Tensor, InputMetadata]:
        seq_groups: List[Tuple[List[int], SamplingParams]] = []
        input_tokens: List[List[int]] = []
        input_positions: List[List[int]] = []
        slot_mapping: List[List[int]] = []

        # Add prompt tokens.
        prompt_lens: List[int] = []
        for seq_group_metadata in seq_group_metadata_list:
            if not seq_group_metadata.is_prompt:
                continue

            seq_ids = list(seq_group_metadata.seq_data.keys())
            sampling_params = seq_group_metadata.sampling_params
            seq_groups.append((seq_ids, sampling_params))

            # Use any sequence in the group.
            seq_id = seq_ids[0]

            seq_data = seq_group_metadata.seq_data[seq_id]
            prompt_tokens = seq_data.get_token_ids()
            prompt_len = len(prompt_tokens)
            prompt_lens.append(prompt_len)

            input_tokens.append(prompt_tokens)
            # NOTE: Here we assume that the first token in the prompt
            # is always the first token in the sequence.
            input_positions.append(list(range(prompt_len)))

            if seq_group_metadata.block_tables is None:
                # During memory profiling, the block tables are not initialized
                # yet. In this case, we just use a dummy slot mapping.
                slot_mapping.append([0] * prompt_len)
                continue

            # Compute the slot mapping.
            slot_mapping.append([])
            block_table = seq_group_metadata.block_tables[seq_id]
            for i in range(prompt_len):
                block_number = block_table[i // self.block_size]
                block_offset = i % self.block_size
                slot = block_number * self.block_size + block_offset
                slot_mapping[-1].append(slot)

        cumulative_prompt_lens: List[int] = [0]
        for prompt_len in prompt_lens:
            cumulative_prompt_lens.append(cumulative_prompt_lens[-1] +
                                          prompt_len)

        # Add generation tokens.
        max_context_len = 0
        max_num_blocks_per_seq = 0
        context_lens: List[int] = []
        generation_block_tables: List[List[int]] = []
        for seq_group_metadata in seq_group_metadata_list:
            if seq_group_metadata.is_prompt:
                continue

            seq_ids = list(seq_group_metadata.seq_data.keys())
            sampling_params = seq_group_metadata.sampling_params
            seq_groups.append((seq_ids, sampling_params))

            for seq_id in seq_ids:
                seq_data = seq_group_metadata.seq_data[seq_id]
                generation_token = seq_data.get_last_token_id()
                input_tokens.append([generation_token])

                context_len = seq_data.get_len()
                position = context_len - 1
                if self.sliding_window is not None:
                    context_len = min(context_len, self.sliding_window)
                input_positions.append([position])

                block_table = seq_group_metadata.block_tables[seq_id]

                max_context_len = max(max_context_len, context_len)
                max_num_blocks_per_seq = max(max_num_blocks_per_seq,
                                             len(block_table))
                context_lens.append(context_len)

                block_number = block_table[position // self.block_size]
                block_offset = position % self.block_size
                slot = block_number * self.block_size + block_offset
                slot_mapping.append([slot])

                if self.sliding_window:
                    assert self.cache_config is not None
                    sliding_window_blocks = (self.sliding_window //
                                             self.block_size)
                    block_table = block_table[-sliding_window_blocks:]
                generation_block_tables.append(block_table)

        # NOTE: This part was optimized!
        max_seq_len = max(prompt_lens) if prompt_lens else 1
        padded_input_tokens = [
            _pad_to_max(tokens, max_seq_len, pad=0) for tokens in input_tokens
        ]
        padded_input_positions = [
            _pad_to_max(positions, max_seq_len, pad=0)
            for positions in input_positions
        ]
        padded_slot_mapping = [
            _pad_to_max(mapping, max_seq_len, pad=-1)
            for mapping in slot_mapping
        ]
        padded_block_tables = [
            _pad_to_max(block_table, max_num_blocks_per_seq, pad=0)
            for block_table in generation_block_tables
        ]

        # Convert to tensors.
        tokens_tensor = torch.tensor(padded_input_tokens,
                                     dtype=torch.long,
                                     device="cuda")
        positions_tensor = torch.tensor(padded_input_positions,
                                        dtype=torch.long,
                                        device="cuda")
        slot_mapping_tensor = torch.tensor(padded_slot_mapping,
                                           dtype=torch.int,
                                           device="cuda")
        context_lens_tensor = torch.tensor(context_lens,
                                           dtype=torch.int,
                                           device="cuda")
        block_tables_tensor = torch.tensor(padded_block_tables,
                                           dtype=torch.int,
                                           device="cuda")
        cumulative_prompt_lens_tensor = torch.tensor(cumulative_prompt_lens,
                                                     dtype=torch.int,
                                                     device='cuda')

        seq_data: Dict[int, SequenceData] = {}
        for seq_group_metadata in seq_group_metadata_list:
            seq_data.update(seq_group_metadata.seq_data)

<<<<<<< HEAD
        input_metadata = InputMetadata(
            seq_groups=seq_groups,
            seq_data=seq_data,
            prompt_lens=prompt_lens,
            cumulative_prompt_lens=cumulative_prompt_lens_tensor,
            slot_mapping=slot_mapping_tensor,
            context_lens=context_lens_tensor,
            max_context_len=max_context_len,
            block_tables=block_tables_tensor,
            selected_token_indices=selected_token_indices,
            categorized_sample_indices=categorized_sample_indices,
            sliding_window=self.sliding_window,
        )
=======
        persistent_data: dict[int, dict] = {}
        for grp in seq_group_metadata_list:
            persistent_data.update(grp.persistent_data)

        input_metadata = InputMetadata(seq_groups=seq_groups,
                                       seq_data=seq_data,
                                       prompt_lens=prompt_lens,
                                       slot_mapping=slot_mapping_tensor,
                                       context_lens=context_lens_tensor,
                                       max_context_len=max_context_len,
                                       block_tables=block_tables_tensor,
                                       sliding_window=self.sliding_window,
                                       persistent_data=persistent_data)
>>>>>>> 2c5b0268
        return tokens_tensor, positions_tensor, input_metadata

    @torch.inference_mode()
    def execute_model(
        self,
        seq_group_metadata_list: List[SequenceGroupMetadata],
        blocks_to_swap_in: Dict[int, int],
        blocks_to_swap_out: Dict[int, int],
        blocks_to_copy: Dict[int, List[int]],
    ) -> SamplerOutput:
        # Issue cache operations.
        issued_cache_op = False
        if blocks_to_swap_in:
            self.cache_engine.swap_in(blocks_to_swap_in)
            issued_cache_op = True
        if blocks_to_swap_out:
            self.cache_engine.swap_out(blocks_to_swap_out)
            issued_cache_op = True
        if blocks_to_copy:
            self.cache_engine.copy(blocks_to_copy)
            issued_cache_op = True

        if issued_cache_op:
            cache_events = self.cache_events
        else:
            cache_events = None

        # If there is no input, we don't need to execute the model.
        if not seq_group_metadata_list:
            if cache_events is not None:
                for event in cache_events:
                    event.wait()
            return {}

        # Prepare input tensors.
        input_tokens, input_positions, input_metadata = self._prepare_inputs(
            seq_group_metadata_list)

        # Execute the model.
        output = self.model(
            input_ids=input_tokens,
            positions=input_positions,
            kv_caches=self.gpu_cache,
            input_metadata=input_metadata,
            cache_events=cache_events,
        )
        return output


def _init_distributed_environment(
    parallel_config: ParallelConfig,
    rank: int,
    distributed_init_method: Optional[str] = None,
) -> None:
    """Initialize the distributed environment."""
    if torch.distributed.is_initialized():
        torch_world_size = torch.distributed.get_world_size()
        if torch_world_size != parallel_config.world_size:
            raise RuntimeError(
                "torch.distributed is already initialized but the torch world "
                "size does not match parallel_config.world_size "
                f"({torch_world_size} vs. {parallel_config.world_size}).")
    elif not distributed_init_method:
        raise ValueError(
            "distributed_init_method must be set if torch.distributed "
            "is not already initialized")
    else:
        torch.distributed.init_process_group(
            backend="nccl",
            world_size=parallel_config.world_size,
            rank=rank,
            init_method=distributed_init_method,
        )

    # A small all_reduce for warmup.
    torch.distributed.all_reduce(torch.zeros(1).cuda())
    initialize_model_parallel(parallel_config.tensor_parallel_size,
                              parallel_config.pipeline_parallel_size)


# TODO: Check if this needs to be removed.
def _pad_to_alignment(x: List[int], multiple_of: int, pad: int) -> List[int]:
    return x + [pad] * ((-len(x)) % multiple_of)


def _pad_to_max(x: List[int], max_len: int, pad: int) -> List[int]:
    return x + [pad] * (max_len - len(x))


def _check_if_gpu_supports_dtype(torch_dtype: torch.dtype):
    if torch_dtype == torch.bfloat16:
        compute_capability = torch.cuda.get_device_capability()
        if compute_capability[0] < 8:
            gpu_name = torch.cuda.get_device_name()
            raise ValueError(
                "Bfloat16 is only supported on GPUs with compute capability "
                f"of at least 8.0. You {gpu_name} GPU has compute capability "
                f"{compute_capability[0]}.{compute_capability[1]}. Please "
                "use the `--dtype float16` argument when launching the engine."
            )<|MERGE_RESOLUTION|>--- conflicted
+++ resolved
@@ -284,21 +284,6 @@
         for seq_group_metadata in seq_group_metadata_list:
             seq_data.update(seq_group_metadata.seq_data)
 
-<<<<<<< HEAD
-        input_metadata = InputMetadata(
-            seq_groups=seq_groups,
-            seq_data=seq_data,
-            prompt_lens=prompt_lens,
-            cumulative_prompt_lens=cumulative_prompt_lens_tensor,
-            slot_mapping=slot_mapping_tensor,
-            context_lens=context_lens_tensor,
-            max_context_len=max_context_len,
-            block_tables=block_tables_tensor,
-            selected_token_indices=selected_token_indices,
-            categorized_sample_indices=categorized_sample_indices,
-            sliding_window=self.sliding_window,
-        )
-=======
         persistent_data: dict[int, dict] = {}
         for grp in seq_group_metadata_list:
             persistent_data.update(grp.persistent_data)
@@ -312,7 +297,6 @@
                                        block_tables=block_tables_tensor,
                                        sliding_window=self.sliding_window,
                                        persistent_data=persistent_data)
->>>>>>> 2c5b0268
         return tokens_tensor, positions_tensor, input_metadata
 
     @torch.inference_mode()
