import enum
import time
from typing import Dict, Iterable, List, Optional, Tuple, Union

from aphrodite.common.config import CacheConfig, SchedulerConfig
from aphrodite.processing.block_manager import BlockSpaceManager
from aphrodite.processing.policy import PolicyFactory
from aphrodite.common.logger import init_logger
from aphrodite.common.sequence import (Sequence, SequenceData, SequenceGroup,
<<<<<<< HEAD
                           SequenceGroupMetadata, SequenceStatus)
=======
                                       SequenceGroupMetadata, SequenceStatus)
>>>>>>> 1c988a48

logger = init_logger(__name__)


class PreemptionMode(enum.Enum):
    """Preemption modes.

    1. Swapping: Swap out the blocks of the preempted sequences to CPU memory
    and swap them back in when the sequences are resumed.
    2. Recomputation: Discard the blocks of the preempted sequences and
    recompute them when the sequences are resumed, treating the sequences as
    new prompts.
    """
    SWAP = enum.auto()
    RECOMPUTE = enum.auto()


class SchedulerOutputs:

    def __init__(
        self,
        scheduled_seq_groups: List[SequenceGroup],
        prompt_run: bool,
        num_batched_tokens: int,
        blocks_to_swap_in: Dict[int, int],
        blocks_to_swap_out: Dict[int, int],
        blocks_to_copy: Dict[int, List[int]],
        ignored_seq_groups: List[SequenceGroup],
    ) -> None:
        self.scheduled_seq_groups = scheduled_seq_groups
        self.prompt_run = prompt_run
        self.num_batched_tokens = num_batched_tokens
        self.blocks_to_swap_in = blocks_to_swap_in
        self.blocks_to_swap_out = blocks_to_swap_out
        self.blocks_to_copy = blocks_to_copy
        # Swap in and swap out should never happen at the same time.
        assert not (blocks_to_swap_in and blocks_to_swap_out)
        self.ignored_seq_groups = ignored_seq_groups

    def is_empty(self) -> bool:
        # NOTE: We do not consider the ignored sequence groups.
        return (not self.scheduled_seq_groups and not self.blocks_to_swap_in
                and not self.blocks_to_swap_out and not self.blocks_to_copy)


class Scheduler:

    def __init__(
        self,
        scheduler_config: SchedulerConfig,
        cache_config: CacheConfig,
    ) -> None:
        self.scheduler_config = scheduler_config
        self.cache_config = cache_config

        self.prompt_limit = min(self.scheduler_config.max_model_len,
                                self.scheduler_config.max_num_batched_tokens)

        # Instantiate the scheduling policy.
        self.policy = PolicyFactory.get_policy(policy_name="fcfs")
        # Create the block space manager.
        self.block_manager = BlockSpaceManager(
            block_size=self.cache_config.block_size,
            num_gpu_blocks=self.cache_config.num_gpu_blocks,
            num_cpu_blocks=self.cache_config.num_cpu_blocks,
            sliding_window=self.cache_config.sliding_window)

        # TODO: Use deque instead of list for better performance.
        # Sequence groups in the WAITING state.
        self.waiting: List[SequenceGroup] = []
        # Sequence groups in the RUNNING state.
        self.running: List[SequenceGroup] = []
        # Sequence groups in the SWAPPED state.
        self.swapped: List[SequenceGroup] = []

    def add_seq_group(self, seq_group: SequenceGroup) -> None:
        # Add sequence groups to the waiting queue.
        self.waiting.append(seq_group)

    def abort_seq_group(self, request_id: Union[str, Iterable[str]]) -> None:
        if isinstance(request_id, str):
            request_id = (request_id, )
        request_ids = set(request_id)
        for state_queue in [self.waiting, self.running, self.swapped]:
            # We need to reverse the list as we are removing elements
            # from it as we iterate over it. If we don't do it,
            # indices will get messed up and we will skip over elements.
            for seq_group in reversed(state_queue):
                if seq_group.request_id in request_ids:
                    # Remove the sequence group from the state queue.
                    state_queue.remove(seq_group)
                    for seq in seq_group.get_seqs():
                        if seq.is_finished():
                            continue
                        seq.status = SequenceStatus.FINISHED_ABORTED
                        self.free_seq(seq)
                    request_ids.remove(seq_group.request_id)
                    if not request_ids:
                        return

    def has_unfinished_seqs(self) -> bool:
        return self.waiting or self.running or self.swapped

    def get_num_unfinished_seq_groups(self) -> int:
        return len(self.waiting) + len(self.running) + len(self.swapped)

    def _schedule(self) -> SchedulerOutputs:
        # Blocks that need to be swaped or copied before model execution.
        blocks_to_swap_in: Dict[int, int] = {}
        blocks_to_swap_out: Dict[int, int] = {}
        blocks_to_copy: Dict[int, List[int]] = {}

        # Fix the current time.
        now = time.monotonic()

        # Join waiting sequences if possible.
        if not self.swapped:
            ignored_seq_groups: List[SequenceGroup] = []
            scheduled: List[SequenceGroup] = []
            # The total number of sequences on the fly, including the
            # requests in the generation phase.
            num_curr_seqs = sum(seq_group.get_max_num_running_seqs()
                                for seq_group in self.running)
            seq_lens: List[int] = []

            # Optimization: We do not sort the waiting queue since the preempted
            # sequence groups are added to the front and the new sequence groups
            # are added to the back.
            while self.waiting:
                seq_group = self.waiting[0]

                assert seq_group.num_seqs() == 1, (
                    "Waiting sequence group should have only one prompt "
                    "sequence.")
                num_prompt_tokens = seq_group.get_seqs()[0].get_len()
                if num_prompt_tokens > self.prompt_limit:
                    logger.warning(
                        f"Input prompt ({num_prompt_tokens} tokens) is too long"
                        f" and exceeds limit of {self.prompt_limit}")
                    for seq in seq_group.get_seqs():
                        seq.status = SequenceStatus.FINISHED_IGNORED
                    ignored_seq_groups.append(seq_group)
                    self.waiting.pop(0)
                    continue

                # If the sequence group cannot be allocated, stop.
                if not self.block_manager.can_allocate(seq_group):
                    break

                # If the number of batched tokens exceeds the limit, stop.
                new_seq_lens = seq_lens + [num_prompt_tokens]
                num_batched_tokens = len(new_seq_lens) * max(new_seq_lens)
                if (num_batched_tokens >
                        self.scheduler_config.max_num_batched_tokens):
                    break

                # The total number of sequences in the RUNNING state should not
                # exceed the maximum number of sequences.
                num_new_seqs = seq_group.get_max_num_running_seqs()
                if (num_curr_seqs + num_new_seqs >
                        self.scheduler_config.max_num_seqs):
                    break

                num_paddings = num_batched_tokens - sum(new_seq_lens)
                if num_paddings > self.scheduler_config.max_paddings:
                    break
                seq_lens = new_seq_lens

                seq_group = self.waiting.pop(0)
                self._allocate(seq_group)
                self.running.append(seq_group)
                num_curr_seqs += num_new_seqs
                scheduled.append(seq_group)

            if scheduled or ignored_seq_groups:
                scheduler_outputs = SchedulerOutputs(
                    scheduled_seq_groups=scheduled,
                    prompt_run=True,
                    num_batched_tokens=len(seq_lens) * max(seq_lens),
                    blocks_to_swap_in=blocks_to_swap_in,
                    blocks_to_swap_out=blocks_to_swap_out,
                    blocks_to_copy=blocks_to_copy,
                    ignored_seq_groups=ignored_seq_groups,
                )
                return scheduler_outputs

        # NOTE: Preemption happens only when there is no available slot
        # to keep all the sequence groups in the RUNNING state.
        # In this case, the policy is responsible for deciding which sequence
        # groups to preempt.
        self.running = self.policy.sort_by_priority(now, self.running)

        # Reserve new token slots for the running sequence groups.
        running: List[SequenceGroup] = []
        preempted: List[SequenceGroup] = []
        while self.running:
            seq_group = self.running.pop(0)
            while not self.block_manager.can_append_slot(seq_group):
                if self.running:
                    # Preempt the lowest-priority sequence groups.
                    victim_seq_group = self.running.pop(-1)
                    self._preempt(victim_seq_group, blocks_to_swap_out)
                    preempted.append(victim_seq_group)
                else:
                    # No other sequence groups can be preempted.
                    # Preempt the current sequence group.
                    self._preempt(seq_group, blocks_to_swap_out)
                    preempted.append(seq_group)
                    break
            else:
                # Append new slots to the sequence group.
                self._append_slot(seq_group, blocks_to_copy)
                running.append(seq_group)
        self.running = running

        # Swap in the sequence groups in the SWAPPED state if possible.
        self.swapped = self.policy.sort_by_priority(now, self.swapped)
        if not preempted:
            num_curr_seqs = sum(seq_group.get_max_num_running_seqs()
                                for seq_group in self.running)

            while self.swapped:
                seq_group = self.swapped[0]
                # If the sequence group cannot be swapped in, stop.
                if not self.block_manager.can_swap_in(seq_group):
                    break

                # The total number of sequences in the RUNNING state should not
                # exceed the maximum number of sequences.
                num_new_seqs = seq_group.get_max_num_running_seqs()
                if (num_curr_seqs + num_new_seqs >
                        self.scheduler_config.max_num_seqs):
                    break

                seq_group = self.swapped.pop(0)
                self._swap_in(seq_group, blocks_to_swap_in)
                self._append_slot(seq_group, blocks_to_copy)
                num_curr_seqs += num_new_seqs
                self.running.append(seq_group)

        # Each sequence in the generation phase only takes one token slot.
        # Therefore, the number of batched tokens is equal to the number of
        # sequences in the RUNNING state.
        num_batched_tokens = sum(
            seq_group.num_seqs(status=SequenceStatus.RUNNING)
            for seq_group in self.running)

        scheduler_outputs = SchedulerOutputs(
            scheduled_seq_groups=self.running,
            prompt_run=False,
            num_batched_tokens=num_batched_tokens,
            blocks_to_swap_in=blocks_to_swap_in,
            blocks_to_swap_out=blocks_to_swap_out,
            blocks_to_copy=blocks_to_copy,
            ignored_seq_groups=[],
        )
        return scheduler_outputs

    def schedule(self) -> Tuple[List[SequenceGroupMetadata], SchedulerOutputs]:
        # Schedule sequence groups.
        # This function call changes the internal states of the scheduler
        # such as self.running, self.swapped, and self.waiting.
        scheduler_outputs = self._schedule()

        # Create input data structures.
        seq_group_metadata_list: List[SequenceGroupMetadata] = []
        for seq_group in scheduler_outputs.scheduled_seq_groups:
            seq_data: Dict[int, SequenceData] = {}
            block_tables: Dict[int, List[int]] = {}
            persistent_data: dict[int, dict] = {}
            for seq in seq_group.get_seqs(status=SequenceStatus.RUNNING):
                seq_id = seq.seq_id
                seq_data[seq_id] = seq.data
                block_tables[seq_id] = self.block_manager.get_block_table(seq)
                persistent_data[seq_id] = seq.persistent_data

            seq_group_metadata = SequenceGroupMetadata(
                request_id=seq_group.request_id,
                is_prompt=scheduler_outputs.prompt_run,
                seq_data=seq_data,
                sampling_params=seq_group.sampling_params,
                block_tables=block_tables,
                persistent_data=persistent_data,
            )
            seq_group_metadata_list.append(seq_group_metadata)
        return seq_group_metadata_list, scheduler_outputs

    def fork_seq(self, parent_seq: Sequence, child_seq: Sequence) -> None:
        self.block_manager.fork(parent_seq, child_seq)

    def free_seq(self, seq: Sequence) -> None:
        self.block_manager.free(seq)

    def free_finished_seq_groups(self) -> None:
        self.running = [
            seq_group for seq_group in self.running
            if not seq_group.is_finished()
        ]

    def _allocate(self, seq_group: SequenceGroup) -> None:
        self.block_manager.allocate(seq_group)
        for seq in seq_group.get_seqs():
            seq.status = SequenceStatus.RUNNING

    def _append_slot(
        self,
        seq_group: SequenceGroup,
        blocks_to_copy: Dict[int, List[int]],
    ) -> None:
        for seq in seq_group.get_seqs(status=SequenceStatus.RUNNING):
            ret = self.block_manager.append_slot(seq)
            if ret is not None:
                src_block, dst_block = ret
                if src_block in blocks_to_copy:
                    blocks_to_copy[src_block].append(dst_block)
                else:
                    blocks_to_copy[src_block] = [dst_block]

    def _preempt(
        self,
        seq_group: SequenceGroup,
        blocks_to_swap_out: Dict[int, int],
        preemption_mode: Optional[PreemptionMode] = None,
    ) -> None:
        # If preemption mode is not specified, we determine the mode as follows:
        # We use recomputation by default since it incurs lower overhead than
        # swapping. However, when the sequence group has multiple sequences
        # (e.g., beam search), recomputation is not currently supported. In
        # such a case, we use swapping instead.
        # FIXME: This makes our scheduling policy a bit bizarre.
        # As swapped sequences are prioritized over waiting sequences,
        # sequence groups with multiple sequences are implicitly prioritized
        # over sequence groups with a single sequence.
        # TODO: Support recomputation for sequence groups with multiple
        # sequences. This may require a more sophisticated CUDA kernel.
        if preemption_mode is None:
            if seq_group.get_max_num_running_seqs() == 1:
                preemption_mode = PreemptionMode.RECOMPUTE
            else:
                preemption_mode = PreemptionMode.SWAP
        if preemption_mode == PreemptionMode.RECOMPUTE:
            self._preempt_by_recompute(seq_group)
        elif preemption_mode == PreemptionMode.SWAP:
            self._preempt_by_swap(seq_group, blocks_to_swap_out)
        else:
            assert False, "Invalid preemption mode."

    def _preempt_by_recompute(
        self,
        seq_group: SequenceGroup,
    ) -> None:
        seqs = seq_group.get_seqs(status=SequenceStatus.RUNNING)
        assert len(seqs) == 1
        for seq in seqs:
            seq.status = SequenceStatus.WAITING
            self.block_manager.free(seq)
        # NOTE: For FCFS, we insert the preempted sequence group to the front
        # of the waiting queue.
        self.waiting.insert(0, seq_group)

    def _preempt_by_swap(
        self,
        seq_group: SequenceGroup,
        blocks_to_swap_out: Dict[int, int],
    ) -> None:
        self._swap_out(seq_group, blocks_to_swap_out)
        self.swapped.append(seq_group)

    def _swap_in(
        self,
        seq_group: SequenceGroup,
        blocks_to_swap_in: Dict[int, int],
    ) -> None:
        mapping = self.block_manager.swap_in(seq_group)
        blocks_to_swap_in.update(mapping)
        for seq in seq_group.get_seqs(status=SequenceStatus.SWAPPED):
            seq.status = SequenceStatus.RUNNING

    def _swap_out(
        self,
        seq_group: SequenceGroup,
        blocks_to_swap_out: Dict[int, int],
    ) -> None:
        if not self.block_manager.can_swap_out(seq_group):
            # FIXME: Abort the sequence group instead of aborting the
            # entire engine.
            raise RuntimeError(
                "Aborted due to the lack of CPU swap space. Please increase "
                "the swap space to avoid this error.")
        mapping = self.block_manager.swap_out(seq_group)
        blocks_to_swap_out.update(mapping)
        for seq in seq_group.get_seqs(status=SequenceStatus.RUNNING):
            seq.status = SequenceStatus.SWAPPED<|MERGE_RESOLUTION|>--- conflicted
+++ resolved
@@ -7,11 +7,7 @@
 from aphrodite.processing.policy import PolicyFactory
 from aphrodite.common.logger import init_logger
 from aphrodite.common.sequence import (Sequence, SequenceData, SequenceGroup,
-<<<<<<< HEAD
-                           SequenceGroupMetadata, SequenceStatus)
-=======
                                        SequenceGroupMetadata, SequenceStatus)
->>>>>>> 1c988a48
 
 logger = init_logger(__name__)
 
