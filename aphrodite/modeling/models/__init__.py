--- conflicted
+++ resolved
@@ -9,11 +9,7 @@
     # "LlamaForCausalLM",
     "GPTJForCausalLM",
     "GPTNeoXForCausalLM",
-<<<<<<< HEAD
-    # "MistralForCausalLM",
-=======
     "MistralForCausalLM",
     "YiForCausalLM",
     "PhiForCausalLM",
->>>>>>> 2c5b0268
 ]