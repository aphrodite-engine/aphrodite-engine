"""A layer that samples the next tokens from the model's outputs."""
from typing import Dict, List, Tuple, Optional

import numpy as np
import torch
import torch.nn as nn

from aphrodite.modeling.metadata import InputMetadata
from aphrodite.modeling.megatron.communication_op import (
    tensor_model_parallel_all_gather
)
from aphrodite.common.sampling_params import SamplingParams, SamplingType
from aphrodite.common.sequence import SamplerOutput, SequenceOutputs, SequenceData
from aphrodite.modeling.layers.mirostat import mirostat_get_mu_hook, mirostat_update_mu_hook

_SAMPLING_EPS = 1e-5


# import json
# def push_logit_hist(name, logit_hist, logit_matrix:torch.Tensor):
#     ltop, ltopidx = logit_matrix.sort(descending=True)
#     maxidxs = (ltop != -float("inf")).long().count_nonzero(dim=-1)
#     for seq in range(len(logit_matrix)):
#         maxidx = maxidxs[seq].item()
#         logit_hist[seq].append({
#             "name": name,
#             "top_logs": [ltop[seq][i].item() for i in range(10)],
#             "top_toks": [ltopidx[seq][i].item() for i in range(10)],
#             "min_log": ltop[seq][maxidx-1].item(),
#             "count": maxidx
#         })



class Sampler(nn.Module):
    """Samples the next tokens from the model's outputs.

    This layer does the following:
    1. Discard the hidden states that are not used for sampling (i.e., all
        tokens except the final one in each prompt).
    2. Compute the logits for the next tokens.
    3. Apply presence and frequency penalties.
    4. Apply temperature scaling.
    5. Apply top-p and top-k truncation.
    6. Sample the next tokens.
    Here, each sequence group within the batch can have different sampling
    parameters (e.g., sampling method, temperature, top-p, top-k, etc.).
    """

    def __init__(self, vocab_size: int) -> None:
        super().__init__()
        self.vocab_size = vocab_size

    def forward(
        self,
        embedding: torch.Tensor,
        hidden_states: torch.Tensor,
        input_metadata: InputMetadata,
        embedding_bias: Optional[torch.Tensor] = None,
    ) -> SamplerOutput:
        # Get the hidden states that we use for sampling.
        hidden_states = _prune_hidden_states(hidden_states, input_metadata)

        # Get the logits for the next tokens.
        logits = _get_logits(hidden_states, embedding, embedding_bias,
                             self.vocab_size)

        # logits_at = [[] for _ in logits]
        # push_logit_hist("new", logits_at, logits)

        # Apply presence and frequency penalties.
        output_tokens = _get_output_tokens(input_metadata)
        assert len(output_tokens) == logits.shape[0]
        presence_penalties, frequency_penalties, repetition_penalties = _get_penalties(input_metadata)
        assert len(presence_penalties) == logits.shape[0]
        assert len(frequency_penalties) == logits.shape[0]
        immune_tokens = [params.immune_tokens for _,params in input_metadata.seq_groups]
        logits = _apply_penalties(logits, output_tokens,
                                  presence_penalties, frequency_penalties, repetition_penalties,
                                  self.vocab_size, immune_tokens)
        
        # push_logit_hist("rep_pen", logits_at, logits)

        logits = _apply_logits_processors(input_metadata, logits, output_tokens)

<<<<<<< HEAD
        # push_logit_hist("logitprocs", logits_at, logits)

=======
        # Apply Mirostat
        # Note that we apply mirostat before temperature, not after like it maybe should be
        # To be fixed by implementing customizable sampling order
        taus, etas, mus = _get_mirostat_args(input_metadata)
        assert len(taus) == len(etas) == len(mus) == logits.shape[0]
        if any(tau > _SAMPLING_EPS for tau in taus):
            logits = _apply_mirostat_v2(logits, taus, etas, mus) # mus is an inout param, :vomit:
            mirostat_update_mu_hook(input_metadata, mus)
        
        
>>>>>>> 5acc27ad
        # Apply Eta sampling, as described in https://arxiv.org/abs/2210.15191
        eta_cutoffs = _get_eta_cutoffs(input_metadata)
        assert len(eta_cutoffs) == logits.shape[0]
        if any(eta > _SAMPLING_EPS for eta in eta_cutoffs):
            logits = _apply_eta_cutoff(logits, eta_cutoffs)

        # Apply Locally typical sampling, as described in https://arxiv.org/abs/2202.00666
        typical_ps = _get_typical_ps(input_metadata)
        assert len(typical_ps) == logits.shape[0]
        if any(typ_p < 1.0 - _SAMPLING_EPS for typ_p in typical_ps):
            logits = _apply_typical_sampling(logits, typical_ps)

        # Apply Tail Free Sampling, as described in https://www.trentonbricken.com/Tail-Free-Sampling/
        tfss = _get_tfs(input_metadata)
        assert len(tfss) == logits.shape[0]
        if any(z < 1.0 - _SAMPLING_EPS for z in tfss):
            logits = _apply_tfs(logits, tfss)

        epsilon_cutoffs = _get_epsilon_cutoffs(input_metadata)
        assert len(epsilon_cutoffs) == logits.shape[0]
        if any(epsilon > _SAMPLING_EPS for epsilon in epsilon_cutoffs):
            logits = _apply_epsilon_cutoff(logits, epsilon_cutoffs)

        # Apply temperature scaling.
        temperatures = _get_temperatures(input_metadata)
        assert len(temperatures) == logits.shape[0]
        if any(t != 1.0 for t in temperatures):
            t = torch.tensor(temperatures,
                             dtype=logits.dtype,
                             device=logits.device)
            # Use in-place division to avoid creating a new tensor.
            logits.div_(t.unsqueeze(dim=1))

        # push_logit_hist("temps", logits_at, logits)

        # Apply top-p, top-k, and top-a truncation.
        top_ps, top_ks, top_as = _get_top_p_top_k_top_a(input_metadata, self.vocab_size)
        assert len(top_ps) == len(top_ks) == logits.shape[0]
        do_top_p = any(p < 1.0 - _SAMPLING_EPS for p in top_ps)
        do_top_k = any(k != self.vocab_size for k in top_ks)
        do_top_a = any(a > _SAMPLING_EPS for a in top_as)
        if do_top_p or do_top_k or do_top_a:
            logits = _apply_top_a_top_p_top_k(logits, top_ps, top_ks, top_as)

        # push_logit_hist("top_x", logits_at, logits)

        # We use float32 for probabilities and log probabilities.
        # Compute the probabilities.
        probs = torch.softmax(logits, dim=-1, dtype=torch.float)
        # Compute the log probabilities.
        # Use log_softmax to ensure numerical stability.
        logprobs = torch.log_softmax(logits, dim=-1, dtype=torch.float)

        # print(json.dumps(logits_at, indent=2))

        # Sample the next tokens.
        return _sample(probs, logprobs, input_metadata)


def _get_logits(hidden_states: torch.Tensor, embedding: torch.Tensor,
                embedding_bias: Optional[torch.Tensor],
                vocab_size: int) -> torch.Tensor:
    # Get the logits for the next tokens.
    logits = torch.matmul(hidden_states, embedding.t())
    if embedding_bias is not None:
        logits += embedding_bias
    logits = tensor_model_parallel_all_gather(logits)
    # Remove paddings in vocab (if any).
    logits = logits[:, :vocab_size]
    return logits


def _prune_hidden_states(
    hidden_states: torch.Tensor,
    input_metadata: InputMetadata,
) -> torch.Tensor:
    return hidden_states.index_select(0, input_metadata.last_token_indices)

def _get_penalties(
        input_metadata: InputMetadata) -> Tuple[List[float], List[float]]:
    # Collect the presence and frequency penalties.
    presence_penalties: List[float] = []
    frequency_penalties: List[float] = []
    repetition_penalties: List[float] = []
    for seq_group in input_metadata.seq_groups:
        seq_ids, sampling_params = seq_group
        presence_penalties += [sampling_params.presence_penalty] * len(seq_ids)
        frequency_penalties += [sampling_params.frequency_penalty] * len(seq_ids)
        repetition_penalties += [sampling_params.repetition_penalty] * len(seq_ids)
    return presence_penalties, frequency_penalties, repetition_penalties


def _get_output_tokens(input_metadata: InputMetadata) -> Tuple[List[List[int]], List[List[int]]]:
    output_tokens: List[List[int]] = []
    for seq_group in input_metadata.seq_groups:
        seq_ids, _ = seq_group
        for seq_id in seq_ids:
            seq_data = input_metadata.seq_data[seq_id]
            output_tokens.append(seq_data.output_token_ids)

    return output_tokens


def _get_mirostat_args(
    input_metadata: InputMetadata
) -> Tuple[List[float], List[float], List[float]]:
    taus: List[float] = []
    etas: List[float] = []
    
    for seq_ids, params in input_metadata.seq_groups:
        taus += [params.mirostat_tau] * len(seq_ids)  # AKA the targeted surprise
        etas += [params.mirostat_eta] * len(seq_ids)  # AKA the learning rate

    mus: List[float] = mirostat_get_mu_hook(input_metadata) # Hide global state behind a function

    return taus, etas, mus


def _apply_mirostat_v2(
    logits: torch.Tensor,
    taus: List[float],
    etas: List[float],
    mus: List[float],
) -> torch.Tensor:
    ttaus = torch.tensor(taus, dtype=logits.dtype, device=logits.device)
    tetas = torch.tensor(etas, dtype=logits.dtype, device=logits.device)
    tmus = torch.tensor(mus, dtype=logits.dtype, device=logits.device)

    log_probs = torch.neg_(torch.log2_(torch.softmax(logits, dim=-1))) # Calculate surprise value per token
    # For compatibility with ooba, done in unit of bits(log base 2) not nats(ln)
    # Ideally this would be a log_softmax, for numerical stability and elegance purposes, but eh

    miro_mask = log_probs > tmus.unsqueeze(dim=-1) # Mask out "too-surprising" tokens (above mu)
    mininds = torch.argmin(log_probs, dim=-1)
    miro_mask.scatter_(1, mininds.unsqueeze(dim=-1), False) # Force at least one outcome to be possible, ideally the most likely one

    log_probs[miro_mask] = -float("inf")

    probs = torch.softmax(log_probs, dim=-1, dtype=logits.dtype) # Get probs
    
    # NOTE: Mirostat updates its `mu` values based on the sample chosen.
    #       The silly approach here is to just sample it and make the logits one-hot.
    #       This breaks fine grained seeding, but we don't have that yet. TODO: FIX when it gets added
    next_token_ids = torch.multinomial(probs,
                                        num_samples=1,
                                        replacement=True)
    
    # Calculation new `mu` values
    # NOTE: If we can know the logit values of the PREVIOUS iteration, it should be
    # possible to update `mu` before applying mirostat each iteration, thus letting us
    # keep _sample as the last thing that happens.
    picked_surprises = torch.gather(log_probs, dim=-1, index=next_token_ids)
    eps = picked_surprises.squeeze() - ttaus
    tmus = tmus - tetas * eps

    mus[:] = tmus.tolist()
    logits.fill_(-float("inf"))
    logits.scatter_(1, next_token_ids, 1.0) # This value doesn't actually matter, so long as it's not -inf. Vectors are now one-hot, after all.
    return logits


def _apply_logits_processors(
    input_metadata: InputMetadata,
    logits: torch.Tensor,
    output_tokens: List[List[int]]
) -> torch.Tensor:
    seq_offset = 0

    for seq_ids,sampling_params in input_metadata.seq_groups:
        seq_end = seq_offset + len(seq_ids)

        for proc in sampling_params.logits_processors:
            proc(logits[seq_offset:seq_end], output_tokens[seq_offset:seq_end])

        seq_offset = seq_end

    return logits

def _apply_penalties(
    logits: torch.Tensor,
    output_tokens: List[List[int]],
    presence_penalties: List[float],
    frequency_penalties: List[float],
    repetition_penalties: List[float],
    vocab_size: int,
    immune_tokens: List[List[int]],
) -> torch.Tensor:
    num_seqs, vocab_size = logits.shape
    for i in range(num_seqs):
        if not output_tokens[i]:
            continue
        if (abs(presence_penalties[i]) < _SAMPLING_EPS and
            abs(frequency_penalties[i]) < _SAMPLING_EPS and
            repetition_penalties[i] < 1.0 + _SAMPLING_EPS):
            continue
        break
    else:
        # Return early if all sequences have zero penalties.
        return logits

    max_output_len = max(len(out) for out in output_tokens)
    padded_output_tokens = [
        out + [vocab_size] * (max_output_len - len(out))
        for out in output_tokens
    ]
    output_tokens_tensor = torch.tensor(padded_output_tokens,
                                        dtype=torch.long,
                                        device=logits.device)

    # Compute the bin counts for the output tokens.
    # vocab_size + 1 for padding.
    bin_counts = torch.zeros((num_seqs, vocab_size + 1),
                             dtype=torch.long,
                             device=logits.device)
    bin_counts.scatter_add_(1, output_tokens_tensor,
                            torch.ones_like(output_tokens_tensor))
    bin_counts = bin_counts[:, :vocab_size]  # Remove the padding bin.
    for i,imms in enumerate(immune_tokens):
        for t in imms:
            bin_counts[i][t] = 0
    # bin_counts.scatter_(1, torch.tensor(immune_tokens, device=bin_counts.device), 0)

    frequency_penalties = torch.tensor(frequency_penalties,
                                       dtype=logits.dtype,
                                       device=logits.device)
    presence_penalties = torch.tensor(presence_penalties,
                                      dtype=logits.dtype,
                                      device=logits.device)
    repetition_penalties = torch.tensor(repetition_penalties,
                                      dtype=logits.dtype,
                                      device=logits.device)

    # We follow the definition in OpenAI API.
    # Refer to https://platform.openai.com/docs/api-reference/parameter-details
    logits -= frequency_penalties.unsqueeze(dim=1) * bin_counts
    presence_mask = (bin_counts > 0)
    logits -= presence_penalties.unsqueeze(dim=1) * presence_mask

    # Effectively: If token is present and logit is positive, divide logit by rep_pen.
    #              If token is present and logit is negative, multiply logit by rep_pen.
    logits += logits * (1 / repetition_penalties.unsqueeze(dim=1) - 1) * presence_mask * (logits > 0)
    logits += logits * (repetition_penalties.unsqueeze(dim=1) - 1) * presence_mask * (logits < 0)

    return logits


def _get_temperatures(input_metadata: InputMetadata) -> List[float]:
    # Collect the temperatures for the logits.
    temperatures: List[float] = []
    for seq_group in input_metadata.seq_groups:
        seq_ids, sampling_params = seq_group
        temperature = sampling_params.temperature
        if temperature < _SAMPLING_EPS:
            # NOTE: Zero temperature means deterministic sampling
            # (i.e., greedy sampling or beam search).
            # Set the temperature to 1 to avoid division by zero.
            temperature = 1.0
        temperatures += [temperature] * len(seq_ids)
    return temperatures


def _get_top_p_top_k_top_a(
    input_metadata: InputMetadata,
    vocab_size: int,
) -> Tuple[List[float], List[int], List[float]]:
    top_ps: List[float] = []
    top_ks: List[int] = []
    top_as: List[float] = []
    for seq_group in input_metadata.seq_groups:
        seq_ids, sampling_params = seq_group
        # k should not be greater than the vocab size.
        top_k = min(sampling_params.top_k, vocab_size)
        # k=-1 means no truncation.
        top_k = vocab_size if top_k == -1 else top_k

        top_ps += [sampling_params.top_p] * len(seq_ids)
        top_ks += [top_k] * len(seq_ids)
        top_as += [sampling_params.top_a] * len(seq_ids)

    return top_ps, top_ks, top_as


def _get_tfs(input_metadata: InputMetadata) -> List[float]:
    tfss: List[float] = []
    for seq_group in input_metadata.seq_groups:
        seq_ids, sampling_params = seq_group
        z = sampling_params.tfs
        tfss += [z] * len(seq_ids)
    return tfss


def _get_eta_cutoffs(input_metadata: InputMetadata) -> List[float]:
    eta_cutoffs: List[float] = []
    for seq_group in input_metadata.seq_groups:
        seq_ids, sampling_params = seq_group
        eta_cutoff = sampling_params.eta_cutoff
        eta_cutoffs += [eta_cutoff] * len(seq_ids)
    return eta_cutoffs


def _get_epsilon_cutoffs(input_metadata: InputMetadata) -> List[float]:
    epsilon_cutoffs: List[float] = []
    for seq_group in input_metadata.seq_groups:
        seq_ids, sampling_params = seq_group
        epsilon_cutoff = sampling_params.epsilon_cutoff
        epsilon_cutoffs += [epsilon_cutoff] * len(seq_ids)
    return epsilon_cutoffs


def _get_typical_ps(input_metadata: InputMetadata) -> List[float]:
    typical_ps: List[float] = []
    for seq_group in input_metadata.seq_groups:
        seq_ids, sampling_params = seq_group
        typical_p = sampling_params.typical_p
        typical_ps += [typical_p] * len(seq_ids)
    return typical_ps


def _apply_top_a_top_p_top_k(
    logits: torch.Tensor,
    top_ps: List[float],
    top_ks: List[int],
    top_as: List[float],
) -> torch.Tensor:
    ts_p = torch.tensor(top_ps, dtype=logits.dtype, device=logits.device)
    ts_k = torch.tensor(top_ks, dtype=torch.int, device=logits.device)
    ts_a = torch.tensor(top_as, dtype=logits.dtype, device=logits.device)
    logits_sort, logits_idx = logits.sort(dim=-1, descending=True)

    # Apply top-p and top-a.
    probs_sort = logits_sort.softmax(dim=-1)
    probs_sum = probs_sort.cumsum(dim=-1)
    top_a_thresholds = torch.pow(probs_sort[:, 0], 2) * ts_a
    top_ap_mask = (probs_sort < top_a_thresholds.unsqueeze(1)) # Cull logits below the top-a threshold
    top_ap_mask.logical_or_(probs_sum > ts_p.unsqueeze(dim=1)) # Cull logits above the top-p summation threshold
    top_ap_mask[:, 0] = False # Guarantee at least one token is pickable
    logits_sort[top_ap_mask] = -float("inf")
    
    # Apply top-k.
    # Create a mask for the top-k elements.
    top_k_mask = torch.arange(logits_idx.shape[-1], device=logits_idx.device)
    top_k_mask = top_k_mask.expand(logits_idx.shape[0], -1)
    top_k_mask = top_k_mask >= ts_k.unsqueeze(dim=1)
    logits_sort[top_k_mask] = -float("inf")

    # Re-sort the probabilities.
    logits = torch.gather(logits_sort,
                          dim=-1,
                          index=torch.argsort(logits_idx, dim=-1))
    return logits


def _apply_tfs(
    logits: torch.Tensor,
    tfss: List[float],
) -> torch.Tensor:
    z = torch.tensor(tfss, dtype=logits.dtype, device=logits.device)
    logits_sort, logits_idx = logits.sort(dim=-1, descending=True)
    d2 = logits_sort.softmax(dim=-1).diff().diff().abs()
    normalized_d2 = d2 / torch.sum(d2, dim=-1, keepdim=True)
    curvature_cdf = torch.cumsum(normalized_d2, dim=-1)

    tfs_mask = curvature_cdf > z.unsqueeze(dim=-1)

    tfs_mask = torch.cat(
            (
                torch.zeros(logits.shape[0], 1, dtype=torch.bool, device=logits.device),
                tfs_mask,
                torch.ones(logits.shape[0], 1, dtype=torch.bool, device=logits.device),
            ),
            dim=-1,
        )
    
    logits_sort[tfs_mask] = -float("inf")
    logits = torch.gather(logits_sort,
                          dim=-1,
                          index=torch.argsort(logits_idx, dim=-1))

    return logits


def _apply_eta_cutoff(
    logits: torch.Tensor,
    eta_cutoffs: List[float],
) -> torch.Tensor:
    eta = torch.tensor(eta_cutoffs, dtype=logits.dtype, device=logits.device) * 1e-4
    shifted_logits = torch.log_softmax(logits, dim=-1)
    probs = shifted_logits.exp()

    neg_entropy = (probs * shifted_logits).nansum(dim=-1)
    eps = torch.min(eta, torch.sqrt(eta)*torch.exp(neg_entropy)).unsqueeze(dim=1)

    eta_mask = probs < eps

    if(torch.all(eta_mask)): # guard against nulling out all the logits
        topk_prob, _ = torch.max(probs, dim=-1)
        eta_mask = probs < topk_prob

    logits[eta_mask] = -float("inf")
    return logits


def _apply_epsilon_cutoff(
    logits: torch.Tensor,
    epsilon_cutoffs: List[float],
) -> torch.Tensor:
    eps = torch.tensor(epsilon_cutoffs, dtype=logits.dtype, device=logits.device).unsqueeze(dim=1)
    probs = logits.softmax(dim=-1)

    eps_mask = probs < (eps * 1e-4)

    if(torch.all(eps_mask)): # guard against nulling out all the logits
        topk_prob, _ = torch.max(probs, dim=-1)
        eps_mask = probs < topk_prob

    logits[eps_mask] = -float("inf")
    return logits


def _apply_typical_sampling(
    logits: torch.Tensor,
    typical_ps: List[float],
) -> torch.Tensor:
    typ_p = torch.tensor(typical_ps, dtype=logits.dtype, device=logits.device)
    shifted_logits = torch.log_softmax(logits, dim=-1)
    probs = shifted_logits.exp()

    neg_entropy = (probs * shifted_logits).nansum(dim=-1, keepdim=True)

    surprisal_deviations = (neg_entropy - shifted_logits).abs()
    _, indices = torch.sort(surprisal_deviations)
    reordered_probs = probs.gather(-1, indices)
    typ_mask_sorted = reordered_probs.cumsum(dim=-1) >= typ_p.unsqueeze(dim=1)
    
    min_tokens_to_keep = 1
    # Keep at least min_tokens_to_keep
    typ_mask_sorted[..., :min_tokens_to_keep] = 0

    typ_mask = typ_mask_sorted.scatter(
        1, indices, typ_mask_sorted
    )
    logits[typ_mask] = -float("inf")
    return logits


def _get_topk_logprobs(
    logprobs: torch.Tensor,
    num_logprobs: Optional[int],
) -> List[Dict[int, float]]:
    num_seqs = logprobs.size(0)
    if num_logprobs is None or num_logprobs == 0:
        return [{} for _ in range(num_seqs)]

    all_topk_logprobs, all_topk_ids = torch.topk(logprobs,
                                                 num_logprobs,
                                                 dim=-1)
    all_topk_logprobs = all_topk_logprobs.cpu()
    all_topk_ids = all_topk_ids.cpu()
    all_token_to_logprob = []
    for topk_logprobs, topk_ids in zip(all_topk_logprobs, all_topk_ids):
        token_to_logprob: Dict[int, float] = {}
        for token_id, logprob in zip(topk_ids, topk_logprobs):
            token_to_logprob[token_id.item()] = logprob.item()
        all_token_to_logprob.append(token_to_logprob)
    return all_token_to_logprob


def _build_sequence_outputs(
    parent_ids: List[int],
    next_token_ids: List[int],
    selected_token_logprobs: torch.Tensor,
    parent_seq_ids: List[int],
    parent_logprobs: torch.Tensor,
    num_output_logprobs: Optional[int],
) -> List[SequenceOutputs]:
    # Get top-k log probabilities for the next tokens.
    next_logprobs = _get_topk_logprobs(parent_logprobs, num_output_logprobs)
    seq_outputs: List[SequenceOutputs] = []
    for parent_id, next_token_id, token_logprob in zip(
            parent_ids, next_token_ids, selected_token_logprobs):
        output_logprobs = next_logprobs[parent_id].copy()
        output_logprobs[next_token_id] = token_logprob
        seq_outputs.append(
            SequenceOutputs(parent_seq_ids[parent_id], next_token_id,
                            output_logprobs))
    return seq_outputs


def _greedy_sample(
    selected_seq_groups: List[Tuple[List[int], SamplingParams]],
    logprobs: torch.Tensor,
) -> List[Tuple[List[int], List[int]]]:
    samples = torch.argmax(logprobs, dim=-1).cpu()
    sample_idx = 0
    results = []
    for seq_group in selected_seq_groups:
        seq_ids, _ = seq_group
        num_parent_seqs = len(seq_ids)
        assert num_parent_seqs == 1, (
            "Greedy sampling should have only one seq.")
        parent_ids = list(range(num_parent_seqs))
        next_token_ids = [samples[sample_idx].item()]
        results.append((next_token_ids, parent_ids))
        sample_idx += num_parent_seqs
    assert sample_idx == logprobs.size(0)
    return results


def _random_sample(
    selected_seq_groups: List[Tuple[List[int], SamplingParams]],
    is_prompts: List[bool],
    probs: torch.Tensor,
) -> List[Tuple[List[int], List[int]]]:
    # Find the maximum best_of value of the prompt phase requests.
    max_best_of = 1
    for seq_group, is_prompt in zip(selected_seq_groups, is_prompts):
        if is_prompt:
            seq_ids, sampling_params = seq_group
            max_best_of = max(max_best_of, sampling_params.best_of)
    random_samples = torch.multinomial(probs,
                                       num_samples=max_best_of,
                                       replacement=True).cpu()
    sample_idx = 0
    results = []
    for seq_group, is_prompt in zip(selected_seq_groups, is_prompts):
        seq_ids, sampling_params = seq_group
        num_parent_seqs = len(seq_ids)
        if is_prompt:
            # Prompt phase.
            assert num_parent_seqs == 1, (
                "Prompt input should have only one seq.")
            parent_ids = [0] * sampling_params.best_of
            next_token_ids = random_samples[
                sample_idx, :sampling_params.best_of].tolist()
        else:
            # Generation phase.
            parent_ids = list(range(num_parent_seqs))
            next_token_ids = random_samples[sample_idx:sample_idx +
                                            num_parent_seqs, 0].tolist()
        results.append((next_token_ids, parent_ids))
        sample_idx += num_parent_seqs
    assert sample_idx == probs.size(0)
    return results


def _beam_search_sample(
    selected_seq_groups: List[Tuple[List[int], SamplingParams]],
    is_prompts: List[bool],
    seq_data: Dict[int, SequenceData],
    logprobs: torch.Tensor,
) -> List[Tuple[List[int], List[int]]]:
    # We sample 2 * beam_width candidates to make sure that with high
    # probability we can get `beam_width` candidates in addition to
    # the finished sequences for the next iteration. See
    # https://github.com/tensorflow/tensor2tensor/blob/bafdc1b67730430d38d6ab802cbd51f9d053ba2e/tensor2tensor/utils/beam_search.py#L557-L563
    # for details. See also HF reference:
    # https://github.com/huggingface/transformers/blob/a4dd53d88e4852f023332d284ff07a01afcd5681/src/transformers/generation/utils.py#L3063-L3065
    #
    # Note: Beam search is not vectorized, so its speed can be slower than
    # other sampling methods.
    sample_idx = 0
    results = []
    for seq_group, is_prompt in zip(selected_seq_groups, is_prompts):
        seq_ids, sampling_params = seq_group
        num_parent_seqs = len(seq_ids)
        beam_width = sampling_params.best_of
        seq_group_logprobs = logprobs[sample_idx:sample_idx + num_parent_seqs]
        if is_prompt:
            # Prompt phase.
            assert num_parent_seqs == 1, (
                "Prompt input should have only one seq.")
            parent_ids = [0] * (2 * beam_width)
            _, next_token_ids = torch.topk(seq_group_logprobs[0],
                                           2 * beam_width)
            next_token_ids = next_token_ids.tolist()
        else:
            # Generation phase.
            cumulative_logprobs = [
                seq_data[seq_id].cumulative_logprob for seq_id in seq_ids
            ]
            cumulative_logprobs = torch.tensor(
                cumulative_logprobs,
                dtype=torch.float,
                device=seq_group_logprobs.device)
            seq_group_logprobs = (seq_group_logprobs +
                                  cumulative_logprobs.unsqueeze(dim=1))
            _, topk_ids = torch.topk(seq_group_logprobs.flatten(),
                                     2 * beam_width)
            topk_ids = topk_ids.tolist()
            vocab_size = seq_group_logprobs.size(-1)
            parent_ids = [i // vocab_size for i in topk_ids]
            next_token_ids = [i % vocab_size for i in topk_ids]
        results.append((next_token_ids, parent_ids))
        sample_idx += num_parent_seqs
    assert sample_idx == logprobs.size(0)
    return results


def _sample(
    probs: torch.Tensor,
    logprobs: torch.Tensor,
    input_metadata: InputMetadata,
) -> SamplerOutput:
    categorized_seq_group_ids = {t: [] for t in SamplingType}
    categorized_seq_ids = input_metadata.categorized_seq_ids
    for i, seq_group in enumerate(input_metadata.seq_groups):
        seq_ids, sampling_params = seq_group
        sampling_type = sampling_params.sampling_type
        categorized_seq_group_ids[sampling_type].append(i)
        # num_seqs = len(seq_ids)
        # categorized_seq_ids[sampling_type].extend(
        #     range(start_idx, start_idx + num_seqs))
        # start_idx += num_seqs

    seq_outputs_dict: Dict[int, List[SequenceOutputs]] = {}
    for sampling_type in SamplingType:
        seq_group_ids = categorized_seq_group_ids[sampling_type]
        seq_groups = [input_metadata.seq_groups[i] for i in seq_group_ids]
        is_prompts = [i < input_metadata.num_prompts for i in seq_group_ids]
        num_tokens = len(categorized_seq_ids[sampling_type])
        if num_tokens == 0:
            continue
        category_logprobs = logprobs[categorized_seq_ids[sampling_type]]
        category_probs = probs[categorized_seq_ids[sampling_type]]
        if sampling_type == SamplingType.GREEDY:
            sample_results = _greedy_sample(seq_groups, category_logprobs)
        elif sampling_type == SamplingType.RANDOM:
            sample_results = _random_sample(seq_groups, is_prompts,
                                            category_probs)
        elif sampling_type == SamplingType.BEAM:
            sample_results = _beam_search_sample(seq_groups, is_prompts,
                                                 input_metadata.seq_data,
                                                 category_logprobs)
        else:
            raise ValueError(f"Unsupported sampling type: {sampling_type}")

        # Batched query for logprobs of selected token
        batched_logprobs_query_seq_indices: List[int] = []
        batched_logprobs_query_token_indices: List[int] = []
        sample_idx = 0
        for seq_group_id, seq_group, sample_result in zip(
                seq_group_ids, seq_groups, sample_results):
            seq_ids, sampling_params = seq_group
            next_token_ids, parent_ids = sample_result
            num_parent_seqs = len(seq_ids)
            batched_logprobs_query_seq_indices.extend(
                [sample_idx + parent_id for parent_id in parent_ids])
            batched_logprobs_query_token_indices.extend(next_token_ids)
            sample_idx += num_parent_seqs
        assert sample_idx == num_tokens
        batched_logprobs_query_result = category_logprobs[[
            batched_logprobs_query_seq_indices,
            batched_logprobs_query_token_indices
        ]].tolist()

        # Build the sequence outputs.
        sample_idx = 0
        result_idx = 0
        for seq_group_id, seq_group, sample_result in zip(
                seq_group_ids, seq_groups, sample_results):
            seq_ids, sampling_params = seq_group
            next_token_ids, parent_ids = sample_result
            num_results = len(next_token_ids)
            num_parent_seqs = len(seq_ids)
            parent_logprobs = category_logprobs[sample_idx:sample_idx +
                                                num_parent_seqs]
            selected_token_logprobs = batched_logprobs_query_result[
                result_idx:result_idx + num_results]
            seq_output = _build_sequence_outputs(parent_ids, next_token_ids,
                                                 selected_token_logprobs,
                                                 seq_ids, parent_logprobs,
                                                 sampling_params.logprobs)
            seq_outputs_dict[seq_group_id] = seq_output
            sample_idx += num_parent_seqs
            result_idx += num_results
        assert sample_idx == num_tokens

    return [seq_outputs_dict[i] for i in range(len(input_metadata.seq_groups))]<|MERGE_RESOLUTION|>--- conflicted
+++ resolved
@@ -83,10 +83,8 @@
 
         logits = _apply_logits_processors(input_metadata, logits, output_tokens)
 
-<<<<<<< HEAD
         # push_logit_hist("logitprocs", logits_at, logits)
 
-=======
         # Apply Mirostat
         # Note that we apply mirostat before temperature, not after like it maybe should be
         # To be fixed by implementing customizable sampling order
@@ -97,7 +95,7 @@
             mirostat_update_mu_hook(input_metadata, mus)
         
         
->>>>>>> 5acc27ad
+
         # Apply Eta sampling, as described in https://arxiv.org/abs/2210.15191
         eta_cutoffs = _get_eta_cutoffs(input_metadata)
         assert len(eta_cutoffs) == logits.shape[0]
