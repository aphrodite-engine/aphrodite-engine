--- conflicted
+++ resolved
@@ -72,24 +72,17 @@
         presence_penalties, frequency_penalties, repetition_penalties = _get_penalties(input_metadata)
         assert len(presence_penalties) == logits.shape[0]
         assert len(frequency_penalties) == logits.shape[0]
-<<<<<<< HEAD
         immune_tokens = [params.immune_tokens for _,params in input_metadata.seq_groups]
         logits = _apply_penalties(logits, output_tokens, prompt_tokens,
                                   presence_penalties, frequency_penalties, repetition_penalties,
                                   self.vocab_size, immune_tokens)
-=======
-        logits = _apply_penalties(logits, output_tokens,
-                                  presence_penalties, frequency_penalties, repetition_penalties,
-                                  self.vocab_size)
->>>>>>> 5f5ab2eb
         
         # push_logit_hist("rep_pen", logits_at, logits)
 
         logits = _apply_logits_processors(input_metadata, logits, output_tokens)
 
-<<<<<<< HEAD
         # push_logit_hist("logitprocs", logits_at, logits)
-=======
+
         # Apply Eta sampling, as described in https://arxiv.org/abs/2210.15191
         eta_cutoffs = _get_eta_cutoffs(input_metadata)
         assert len(eta_cutoffs) == logits.shape[0]
@@ -112,7 +105,6 @@
         assert len(epsilon_cutoffs) == logits.shape[0]
         if any(epsilon > _SAMPLING_EPS for epsilon in epsilon_cutoffs):
             logits = _apply_epsilon_cutoff(logits, epsilon_cutoffs)
->>>>>>> 5f5ab2eb
 
         # Apply temperature scaling.
         temperatures = _get_temperatures(input_metadata)
@@ -124,27 +116,18 @@
             # Use in-place division to avoid creating a new tensor.
             logits.div_(t.unsqueeze(dim=1))
 
-<<<<<<< HEAD
         # push_logit_hist("temps", logits_at, logits)
 
         # Apply top-p, top-k, and top-a truncation.
         top_ps, top_ks, top_as = _get_top_p_top_k_top_a(input_metadata, self.vocab_size)
-=======
-        # Apply top-p, top-k, and top-a truncation.
-        top_ps, top_ks, top_as = _get_top_a_top_p_top_k(input_metadata, self.vocab_size)
->>>>>>> 5f5ab2eb
         assert len(top_ps) == len(top_ks) == logits.shape[0]
         do_top_p = any(p < 1.0 - _SAMPLING_EPS for p in top_ps)
         do_top_k = any(k != self.vocab_size for k in top_ks)
         do_top_a = any(a > _SAMPLING_EPS for a in top_as)
         if do_top_p or do_top_k or do_top_a:
-<<<<<<< HEAD
-            logits = _apply_top_ap_top_k(logits, top_ps, top_ks, top_as)
+            logits = _apply_top_a_top_p_top_k(logits, top_ps, top_ks, top_as)
 
         # push_logit_hist("top_x", logits_at, logits)
-=======
-            logits = _apply_top_a_top_p_top_k(logits, top_ps, top_ks, top_as)
->>>>>>> 5f5ab2eb
 
         # We use float32 for probabilities and log probabilities.
         # Compute the probabilities.
@@ -251,10 +234,7 @@
     frequency_penalties: List[float],
     repetition_penalties: List[float],
     vocab_size: int,
-<<<<<<< HEAD
     immune_tokens: List[List[int]],
-=======
->>>>>>> 5f5ab2eb
 ) -> torch.Tensor:
     num_seqs, vocab_size = logits.shape
     for i in range(num_seqs):
@@ -330,11 +310,7 @@
     return temperatures
 
 
-<<<<<<< HEAD
 def _get_top_p_top_k_top_a(
-=======
-def _get_top_a_top_p_top_k(
->>>>>>> 5f5ab2eb
     input_metadata: InputMetadata,
     vocab_size: int,
 ) -> Tuple[List[float], List[int], List[float]]:
@@ -351,22 +327,10 @@
         top_ps += [sampling_params.top_p] * len(seq_ids)
         top_ks += [top_k] * len(seq_ids)
         top_as += [sampling_params.top_a] * len(seq_ids)
-<<<<<<< HEAD
-=======
 
     return top_ps, top_ks, top_as
->>>>>>> 5f5ab2eb
-
-    return top_ps, top_ks, top_as
-
-
-<<<<<<< HEAD
-def _apply_top_ap_top_k(
-    logits: torch.Tensor,   # [n_samples, n_vocab]
-    top_ps: List[float],    # [n_samples]
-    top_ks: List[int],      # [n_samples]
-    top_as: List[float],    # [n_samples]
-=======
+
+
 def _get_tfs(input_metadata: InputMetadata) -> List[float]:
     tfss: List[float] = []
     for seq_group in input_metadata.seq_groups:
@@ -408,16 +372,10 @@
     top_ps: List[float],
     top_ks: List[int],
     top_as: List[float],
->>>>>>> 5f5ab2eb
 ) -> torch.Tensor:
     ts_p = torch.tensor(top_ps, dtype=logits.dtype, device=logits.device)
     ts_k = torch.tensor(top_ks, dtype=torch.int, device=logits.device)
     ts_a = torch.tensor(top_as, dtype=logits.dtype, device=logits.device)
-<<<<<<< HEAD
-    logits_sort:torch.Tensor
-    logits_sort, logits_idx = logits.sort(dim=-1, descending=True)
-
-=======
     logits_sort, logits_idx = logits.sort(dim=-1, descending=True)
 
     # Apply top-p and top-a.
@@ -429,7 +387,6 @@
     top_ap_mask[:, 0] = False # Guarantee at least one token is pickable
     logits_sort[top_ap_mask] = -float("inf")
     
->>>>>>> 5f5ab2eb
     # Apply top-k.
     # Create a mask for the top-k elements.
     top_k_mask = torch.arange(logits_idx.shape[-1], device=logits_idx.device)
@@ -437,33 +394,12 @@
     top_k_mask = top_k_mask >= ts_k.unsqueeze(dim=1)
     logits_sort[top_k_mask] = -float("inf")
 
-    # Apply top-a and top-p.
-    probs_sort = logits_sort.softmax(dim=-1)
-    # probs_sort = logits_sort.float()
-    # probs_sort[probs_sort == -float("inf")] = 0
-    # probs_sort.pow_(2).div_(probs_sort.sum(dim=-1).unsqueeze(dim=1))
-    
-    # topx = (','.join(f"{logits_idx[0][x].item()}" for x in range(10)) + "," + 
-    #         ','.join(f"{logits_sort[0][x].item():.02f}" for x in range(20)) + "," + f"{logits_sort[0][-1].item():.02f}," + 
-    #         ','.join(f"{probs_sort[0][x].item():.03f}" for x in range(20)))
-
-    probs_sum = probs_sort.cumsum(dim=-1)
-    top_a_thresholds = torch.pow(probs_sort[:, 0], 2) * ts_a
-    top_ap_mask = (probs_sort < top_a_thresholds.unsqueeze(1)) # Cull logits below the top-a threshold
-    top_ap_mask.logical_or_(probs_sum > ts_p.unsqueeze(dim=1)) # Cull logits above the top-p summation threshold
-    top_ap_mask[:, 0] = False # Guarantee at least one token is pickable
-    logits_sort[top_ap_mask] = -float("inf")
-    
-    # row = f"{ts_p[0].item():.02f},{probs_sort[0][0].item():.03f},{ts_a[0].item():.02f},{top_a_thresholds[0].item():.02f},{((logits_sort != -float('inf')).long().sum(dim=1)[0].item())},{topx}"
-    # with open("./samples.csv", 'at') as f:
-    #     f.write(row + '\n')
-    # print(row)
-
     # Re-sort the probabilities.
     logits = torch.gather(logits_sort,
                           dim=-1,
                           index=torch.argsort(logits_idx, dim=-1))
     return logits
+
 
 def _apply_tfs(
     logits: torch.Tensor,
@@ -492,7 +428,6 @@
                           index=torch.argsort(logits_idx, dim=-1))
 
     return logits
-
 
 
 def _apply_eta_cutoff(
