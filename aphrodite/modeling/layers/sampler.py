"""A layer that samples the next tokens from the model's outputs."""
from typing import Dict, List, Tuple, Optional

import torch
import torch.nn as nn

from aphrodite.modeling.metadata import InputMetadata, OutputMetadata
from aphrodite.modeling.megatron.communication_op import (
    tensor_model_parallel_all_gather)
from aphrodite.common.sampling_params import SamplingParams, SamplingType
<<<<<<< HEAD
from aphrodite.common.sequence import SamplerOutput, SequenceOutputs, SequenceData

import aphrodite.modeling.layers.sampler_mirostat as sampler_mirostat
=======
from aphrodite.common.sequence import (PromptLogprobs, SampleLogprobs,
                                       SamplerOutput, SequenceData,
                                       SequenceGroupOutputs, SequenceOutputs)
>>>>>>> 1c988a48

_SAMPLING_EPS = 1e-5

# import json
# def push_logit_hist(name, logit_hist, logit_matrix:torch.Tensor):
#     ltop, ltopidx = logit_matrix.sort(descending=True)
#     maxidxs = (ltop != -float("inf")).long().count_nonzero(dim=-1)
#     for seq in range(len(logit_matrix)):
#         maxidx = maxidxs[seq].item()
#         logit_hist[seq].append({
#             "name": name,
#             "top_logs": [ltop[seq][i].item() for i in range(10)],
#             "top_toks": [ltopidx[seq][i].item() for i in range(10)],
#             "min_log": ltop[seq][maxidx-1].item(),
#             "count": maxidx
#         })



class Sampler(nn.Module):
    """Samples the next tokens from the model's outputs.

    This layer does the following:
    1. Discard the hidden states that are not used for sampling (i.e., all
        tokens except the final one in each prompt).
    2. Compute the logits for the next tokens.
    3. Apply presence and frequency penalties.
    4. Apply temperature scaling.
    5. Apply top-p and top-k truncation.
    6. Sample the next tokens.
    Here, each sequence group within the batch can have different sampling
    parameters (e.g., sampling method, temperature, top-p, top-k, etc.).
    """

    def __init__(self, vocab_size: int) -> None:
        super().__init__()
        self.vocab_size = vocab_size

    def forward(
        self,
        embedding: torch.Tensor,
        hidden_states: torch.Tensor,
        input_metadata: InputMetadata,
        embedding_bias: Optional[torch.Tensor] = None,
    ) -> SamplerOutput:
        # Get the hidden states that we use for sampling.
        hidden_states = _prune_hidden_states(hidden_states, input_metadata)

        # Get the logits for the next tokens.
        logits = _get_logits(hidden_states, embedding, embedding_bias,
                             self.vocab_size)

        output_metadata = OutputMetadata()

        # logits_at = [[] for _ in logits]
        # push_logit_hist("new", logits_at, logits)

        # Apply presence and frequency penalties.
        output_tokens = _get_output_tokens(input_metadata)
        assert len(output_tokens) == logits.shape[0]
        [presence_penalties, frequency_penalties,
         repetition_penalties] = _get_penalties(input_metadata)
        assert len(presence_penalties) == logits.shape[0]
        assert len(frequency_penalties) == logits.shape[0]
<<<<<<< HEAD
        immune_tokens = [params.immune_tokens for _,params in input_metadata.seq_groups]
        logits = _apply_penalties(logits, output_tokens,
                                  presence_penalties, frequency_penalties, repetition_penalties,
                                  self.vocab_size, immune_tokens)
        
        # push_logit_hist("rep_pen", logits_at, logits)

        logits = _apply_logits_processors(input_metadata, output_metadata, logits, output_tokens)

        # push_logit_hist("logitprocs", logits_at, logits)

        # Apply Mirostat
        # Note that we apply mirostat before temperature, not after like it maybe should be
        # To be fixed by implementing customizable sampling order
        if sampler_mirostat.is_applicable(input_metadata):
            sampler_mirostat.apply(logits, input_metadata, output_metadata)
=======
        logits = _apply_penalties(logits, output_tokens, presence_penalties,
                                  frequency_penalties, repetition_penalties,
                                  self.vocab_size)

        banned_tokens = _get_custom_token_bans(input_metadata)
        assert len(banned_tokens) == logits.shape[0]
        logits = _apply_token_bans(logits, banned_tokens)

        logits = _apply_logits_processors(input_metadata, logits,
                                          output_tokens)
>>>>>>> 1c988a48

        # Apply Eta sampling, as described in https://arxiv.org/abs/2210.15191
        eta_cutoffs = _get_eta_cutoffs(input_metadata)
        assert len(eta_cutoffs) == logits.shape[0]
        if any(eta > _SAMPLING_EPS for eta in eta_cutoffs):
            logits = _apply_eta_cutoff(logits, eta_cutoffs)

        # Apply Locally typical sampling, as described in
        # https://arxiv.org/abs/2202.00666
        typical_ps = _get_typical_ps(input_metadata)
        assert len(typical_ps) == logits.shape[0]
        if any(typ_p < 1.0 - _SAMPLING_EPS for typ_p in typical_ps):
            logits = _apply_typical_sampling(logits, typical_ps)

        # Apply Tail Free Sampling, as described in
        # https://www.trentonbricken.com/Tail-Free-Sampling/
        tfss = _get_tfs(input_metadata)
        assert len(tfss) == logits.shape[0]
        if any(z < 1.0 - _SAMPLING_EPS for z in tfss):
            logits = _apply_tfs(logits, tfss)

        epsilon_cutoffs = _get_epsilon_cutoffs(input_metadata)
        assert len(epsilon_cutoffs) == logits.shape[0]
        if any(epsilon > _SAMPLING_EPS for epsilon in epsilon_cutoffs):
            logits = _apply_epsilon_cutoff(logits, epsilon_cutoffs)

        # Apply temperature scaling.
        temperatures = _get_temperatures(input_metadata)
        assert len(temperatures) == logits.shape[0]
        if any(t != 1.0 for t in temperatures):
            t = torch.tensor(temperatures,
                             dtype=logits.dtype,
                             device=logits.device)
            # Use in-place division to avoid creating a new tensor.
            logits.div_(t.unsqueeze(dim=1))

        # push_logit_hist("temps", logits_at, logits)

        # Apply top-p, top-k, and top-a truncation.
<<<<<<< HEAD
        top_ps, top_ks, top_as = _get_top_p_top_k_top_a(input_metadata, self.vocab_size)
=======
        top_ps, top_ks, top_as = _get_top_a_top_p_top_k(
            input_metadata, self.vocab_size)
>>>>>>> 1c988a48
        assert len(top_ps) == len(top_ks) == logits.shape[0]
        do_top_p = any(p < 1.0 - _SAMPLING_EPS for p in top_ps)
        do_top_k = any(k != self.vocab_size for k in top_ks)
        do_top_a = any(a > _SAMPLING_EPS for a in top_as)
        if do_top_p or do_top_k or do_top_a:
            logits = _apply_top_a_top_p_top_k(logits, top_ps, top_ks, top_as)

        # push_logit_hist("top_x", logits_at, logits)

        # We use float32 for probabilities and log probabilities.
        # Compute the probabilities.
        probs = torch.softmax(logits, dim=-1, dtype=torch.float)
        # Compute the log probabilities.
        # Use log_softmax to ensure numerical stability.
        logprobs = torch.log_softmax(logits, dim=-1, dtype=torch.float)

        # print(json.dumps(logits_at, indent=2))

        # Sample the next tokens.
<<<<<<< HEAD
        output:SamplerOutput = _sample(probs, logprobs, input_metadata, output_metadata)
        return output
=======
        sample_results = _sample(probs, logprobs, input_metadata)
        # Get the logprobs query results.
        prompt_logprobs, sample_logprobs = _get_logprobs(
            logprobs, input_metadata, sample_results)
        return _build_sampler_output(sample_results, input_metadata,
                                     prompt_logprobs, sample_logprobs)
>>>>>>> 1c988a48


def _get_logits(hidden_states: torch.Tensor, embedding: torch.Tensor,
                embedding_bias: Optional[torch.Tensor],
                vocab_size: int) -> torch.Tensor:
    # Get the logits for the next tokens.
    logits = torch.matmul(hidden_states, embedding.t())
    if embedding_bias is not None:
        logits += embedding_bias
    logits = tensor_model_parallel_all_gather(logits)
    # Remove paddings in vocab (if any).
    logits = logits[:, :vocab_size]
    return logits


def _prune_hidden_states(
    hidden_states: torch.Tensor,
    input_metadata: InputMetadata,
) -> torch.Tensor:
    hidden_states = hidden_states.view(-1, hidden_states.shape[-1])
    return hidden_states.index_select(0, input_metadata.selected_token_indices)


def _get_penalties(
        input_metadata: InputMetadata) -> Tuple[List[float], List[float]]:
    # Collect the presence and frequency penalties.
    presence_penalties: List[float] = []
    frequency_penalties: List[float] = []
    repetition_penalties: List[float] = []
    for i, seq_group in enumerate(input_metadata.seq_groups):
        seq_ids, sampling_params = seq_group
        if (i < input_metadata.num_prompts
                and sampling_params.prompt_logprobs is not None):
            prompt_len = input_metadata.prompt_lens[i]
            presence_penalties += [0] * (prompt_len - 1)
            frequency_penalties += [0] * (prompt_len - 1)
            repetition_penalties += [0] * (prompt_len - 1)
        presence_penalties += [sampling_params.presence_penalty] * len(seq_ids)
        frequency_penalties += [sampling_params.frequency_penalty
                                ] * len(seq_ids)
        repetition_penalties += [sampling_params.repetition_penalty
                                 ] * len(seq_ids)
    return presence_penalties, frequency_penalties, repetition_penalties


def _get_output_tokens(input_metadata: InputMetadata) -> Tuple[List[List[int]], List[List[int]]]:
    output_tokens: List[List[int]] = []
    for i, seq_group in enumerate(input_metadata.seq_groups):
        seq_ids, sampling_params = seq_group
        if (i < input_metadata.num_prompts
                and sampling_params.prompt_logprobs is not None):
            # NOTE: prompt token positions do not need output tokens to
            # compute penalties.
            prompt_len = input_metadata.prompt_lens[i]
            output_tokens.extend([] for _ in range(prompt_len - 1))
        for seq_id in seq_ids:
            seq_data = input_metadata.seq_data[seq_id]
            output_tokens.append(seq_data.output_token_ids)
<<<<<<< HEAD

    return output_tokens
=======
    return output_tokens


def _get_custom_token_bans(input_metadata: InputMetadata) -> List[List[int]]:
    banned_tokens: List[List[int]] = []
    for i, seq_group in enumerate(input_metadata.seq_groups):
        seq_ids, sampling_params = seq_group
        custom_token_bans = sampling_params.custom_token_bans
        if (i < input_metadata.num_prompts
                and sampling_params.prompt_logprobs is not None):
            prompt_len = input_metadata.prompt_lens[i]
            banned_tokens += [custom_token_bans] * (prompt_len - 1)
        banned_tokens += [custom_token_bans] * len(seq_ids)
    return banned_tokens


def _apply_logits_processors(input_metadata: InputMetadata,
                             logits: torch.Tensor,
                             output_tokens: List[List[int]]) -> torch.Tensor:
    seq_offset = 0
>>>>>>> 1c988a48

    for seq_ids, sampling_params in input_metadata.seq_groups:
        seq_end = seq_offset + len(seq_ids)

<<<<<<< HEAD
def _apply_logits_processors(
    input_metadata: InputMetadata,
    output_metadata: OutputMetadata,
    logits: torch.Tensor,
    output_tokens: List[List[int]]
) -> torch.Tensor:
    seq_offset = 0

    for seq_ids,sampling_params in input_metadata.seq_groups:
        seq_end = seq_offset + len(seq_ids)

        for proc in sampling_params.logits_processors:
            proc(logits[seq_offset:seq_end], output_tokens[seq_offset:seq_end])

=======
        for proc in sampling_params.logits_processors:
            proc(logits[seq_offset:seq_end], output_tokens[seq_offset:seq_end])

>>>>>>> 1c988a48
        seq_offset = seq_end

    return logits


def _apply_penalties(
    logits: torch.Tensor,
    output_tokens: List[List[int]],
    presence_penalties: List[float],
    frequency_penalties: List[float],
    repetition_penalties: List[float],
    vocab_size: int,
    immune_tokens: List[List[int]],
) -> torch.Tensor:
    num_seqs, vocab_size = logits.shape
    for i in range(num_seqs):
        if not output_tokens[i]:
            continue
        if (abs(presence_penalties[i]) < _SAMPLING_EPS
                and abs(frequency_penalties[i]) < _SAMPLING_EPS
                and repetition_penalties[i] < 1.0 + _SAMPLING_EPS):
            continue
        break
    else:
        # Return early if all sequences have zero penalties.
        return logits

    max_output_len = max(len(out) for out in output_tokens)
    padded_output_tokens = [
        out + [vocab_size] * (max_output_len - len(out))
        for out in output_tokens
    ]
    output_tokens_tensor = torch.tensor(padded_output_tokens,
                                        dtype=torch.long,
                                        device=logits.device)

    # Compute the bin counts for the output tokens.
    # vocab_size + 1 for padding.
    bin_counts = torch.zeros((num_seqs, vocab_size + 1),
                             dtype=torch.long,
                             device=logits.device)
    bin_counts.scatter_add_(1, output_tokens_tensor,
                            torch.ones_like(output_tokens_tensor))
    bin_counts = bin_counts[:, :vocab_size]  # Remove the padding bin.
    for i,imms in enumerate(immune_tokens):
        for t in imms:
            bin_counts[i][t] = 0
    # bin_counts.scatter_(1, torch.tensor(immune_tokens, device=bin_counts.device), 0)

    frequency_penalties = torch.tensor(frequency_penalties,
                                       dtype=logits.dtype,
                                       device=logits.device)
    presence_penalties = torch.tensor(presence_penalties,
                                      dtype=logits.dtype,
                                      device=logits.device)
    repetition_penalties = torch.tensor(repetition_penalties,
                                        dtype=logits.dtype,
                                        device=logits.device)

    # We follow the definition in OpenAI API.
    # Refer to https://platform.openai.com/docs/api-reference/parameter-details
    logits -= frequency_penalties.unsqueeze(dim=1) * bin_counts
    presence_mask = (bin_counts > 0)
    logits -= presence_penalties.unsqueeze(dim=1) * presence_mask

    # Effectively:
    # If token is present and logit is positive, divide logit by rep_pen.
    # If token is present and logit is negative, multiply logit by rep_pen.
    logits += logits * (1 / repetition_penalties.unsqueeze(dim=1) -
                        1) * presence_mask * (logits > 0)
    logits += logits * (repetition_penalties.unsqueeze(dim=1) -
                        1) * presence_mask * (logits < 0)

    return logits


def _apply_token_bans(logits: torch.Tensor,
                      banned_tokens: List[List[int]]) -> torch.Tensor:
    for i, banned_token_ids in enumerate(banned_tokens):
        if not banned_token_ids:
            continue
        logits[i, banned_token_ids] = -float("inf")
    return logits


def _get_temperatures(input_metadata: InputMetadata) -> List[float]:
    # Collect the temperatures for the logits.
    temperatures: List[float] = []
    for i, seq_group in enumerate(input_metadata.seq_groups):
        seq_ids, sampling_params = seq_group
        temperature = sampling_params.temperature
        if temperature < _SAMPLING_EPS:
            # NOTE: Zero temperature means deterministic sampling
            # (i.e., greedy sampling or beam search).
            # Set the temperature to 1 to avoid division by zero.
            temperature = 1.0
        if (i < input_metadata.num_prompts
                and sampling_params.prompt_logprobs is not None):
            prompt_len = input_metadata.prompt_lens[i]
            temperatures += [temperature] * (prompt_len - 1)
        temperatures += [temperature] * len(seq_ids)
    return temperatures


def _get_top_p_top_k_top_a(
    input_metadata: InputMetadata,
    vocab_size: int,
) -> Tuple[List[float], List[int], List[float]]:
    top_ps: List[float] = []
    top_ks: List[int] = []
    top_as: List[float] = []
    for i, seq_group in enumerate(input_metadata.seq_groups):
        seq_ids, sampling_params = seq_group
        # k should not be greater than the vocab size.
        top_k = min(sampling_params.top_k, vocab_size)
        # k=-1 means no truncation.
        top_k = vocab_size if top_k == -1 else top_k
        if (i < input_metadata.num_prompts
                and sampling_params.prompt_logprobs is not None):
            prompt_len = input_metadata.prompt_lens[i]
            top_ps += [sampling_params.top_p] * (prompt_len - 1)
            top_ks += [top_k] * (prompt_len - 1)
            top_as += [sampling_params.top_a] * (prompt_len - 1)
        top_ps += [sampling_params.top_p] * len(seq_ids)
        top_ks += [top_k] * len(seq_ids)
        top_as += [sampling_params.top_a] * len(seq_ids)

    return top_ps, top_ks, top_as


def _get_tfs(input_metadata: InputMetadata) -> List[float]:
    tfss: List[float] = []
    for i, seq_group in enumerate(input_metadata.seq_groups):
        seq_ids, sampling_params = seq_group
        z = sampling_params.tfs
        if (i < input_metadata.num_prompts
                and sampling_params.prompt_logprobs is not None):
            prompt_len = input_metadata.prompt_lens[i]
            tfss += [z] * (prompt_len - 1)
        tfss += [z] * len(seq_ids)
    return tfss


def _get_eta_cutoffs(input_metadata: InputMetadata) -> List[float]:
    eta_cutoffs: List[float] = []
    for i, seq_group in enumerate(input_metadata.seq_groups):
        seq_ids, sampling_params = seq_group
        eta_cutoff = sampling_params.eta_cutoff
        if (i < input_metadata.num_prompts
                and sampling_params.prompt_logprobs is not None):
            prompt_len = input_metadata.prompt_lens[i]
            eta_cutoffs += [eta_cutoff] * (prompt_len - 1)
        eta_cutoffs += [eta_cutoff] * len(seq_ids)
    return eta_cutoffs


def _get_epsilon_cutoffs(input_metadata: InputMetadata) -> List[float]:
    epsilon_cutoffs: List[float] = []
    for i, seq_group in enumerate(input_metadata.seq_groups):
        seq_ids, sampling_params = seq_group
        epsilon_cutoff = sampling_params.epsilon_cutoff
        if (i < input_metadata.num_prompts
                and sampling_params.prompt_logprobs is not None):
            prompt_len = input_metadata.prompt_lens[i]
            epsilon_cutoffs += [epsilon_cutoff] * (prompt_len - 1)
        epsilon_cutoffs += [epsilon_cutoff] * len(seq_ids)
    return epsilon_cutoffs


def _get_typical_ps(input_metadata: InputMetadata) -> List[float]:
    typical_ps: List[float] = []
    for i, seq_group in enumerate(input_metadata.seq_groups):
        seq_ids, sampling_params = seq_group
        typical_p = sampling_params.typical_p
        if (i < input_metadata.num_prompts
                and sampling_params.prompt_logprobs is not None):
            prompt_len = input_metadata.prompt_lens[i]
            typical_ps += [typical_p] * (prompt_len - 1)
        typical_ps += [typical_p] * len(seq_ids)
    return typical_ps


def _apply_top_a_top_p_top_k(
    logits: torch.Tensor,
    top_ps: List[float],
    top_ks: List[int],
    top_as: List[float],
) -> torch.Tensor:
    ts_p = torch.tensor(top_ps, dtype=logits.dtype, device=logits.device)
    ts_k = torch.tensor(top_ks, dtype=torch.int, device=logits.device)
    ts_a = torch.tensor(top_as, dtype=logits.dtype, device=logits.device)
    logits_sort, logits_idx = logits.sort(dim=-1, descending=True)

    # Apply top-p and top-a.
    probs_sort = logits_sort.softmax(dim=-1)
    probs_sum = probs_sort.cumsum(dim=-1)
    top_a_thresholds = torch.pow(probs_sort[:, 0], 2) * ts_a
    top_ap_mask = (probs_sort < top_a_thresholds.unsqueeze(1)
                   )  # Cull logits below the top-a threshold
    top_ap_mask.logical_or_(probs_sum > ts_p.unsqueeze(
        dim=1))  # Cull logits above the top-p summation threshold
    top_ap_mask[:, 0] = False  # Guarantee at least one token is pickable
    logits_sort[top_ap_mask] = -float("inf")

    # Apply top-k.
    # Create a mask for the top-k elements.
    top_k_mask = torch.arange(logits_idx.shape[-1], device=logits_idx.device)
    top_k_mask = top_k_mask.expand(logits_idx.shape[0], -1)
    top_k_mask = top_k_mask >= ts_k.unsqueeze(dim=1)
    logits_sort[top_k_mask] = -float("inf")

    # Re-sort the probabilities.
    logits = torch.gather(logits_sort,
                          dim=-1,
                          index=torch.argsort(logits_idx, dim=-1))
    return logits


def _apply_tfs(
    logits: torch.Tensor,
    tfss: List[float],
) -> torch.Tensor:
    z = torch.tensor(tfss, dtype=logits.dtype, device=logits.device)
    logits_sort, logits_idx = logits.sort(dim=-1, descending=True)
    d2 = logits_sort.softmax(dim=-1).diff().diff().abs()
    normalized_d2 = d2 / torch.sum(d2, dim=-1, keepdim=True)
    curvature_cdf = torch.cumsum(normalized_d2, dim=-1)

    tfs_mask = curvature_cdf > z.unsqueeze(dim=-1)

    tfs_mask = torch.cat(
        (
            torch.zeros(
                logits.shape[0], 1, dtype=torch.bool, device=logits.device),
            tfs_mask,
            torch.ones(
                logits.shape[0], 1, dtype=torch.bool, device=logits.device),
        ),
        dim=-1,
    )

    logits_sort[tfs_mask] = -float("inf")
    logits = torch.gather(logits_sort,
                          dim=-1,
                          index=torch.argsort(logits_idx, dim=-1))

    return logits


def _apply_eta_cutoff(
    logits: torch.Tensor,
    eta_cutoffs: List[float],
) -> torch.Tensor:
    eta = torch.tensor(eta_cutoffs, dtype=logits.dtype,
                       device=logits.device) * 1e-4
    shifted_logits = torch.log_softmax(logits, dim=-1)
    probs = shifted_logits.exp()

    neg_entropy = (probs * shifted_logits).nansum(dim=-1)
    eps = torch.min(eta,
                    torch.sqrt(eta) * torch.exp(neg_entropy)).unsqueeze(dim=1)

    eta_mask = probs < eps

    if torch.all(eta_mask):  # guard against nulling out all the logits
        topk_prob, _ = torch.max(probs, dim=-1)
        eta_mask = probs < topk_prob

    logits[eta_mask] = -float("inf")
    return logits


def _apply_epsilon_cutoff(
    logits: torch.Tensor,
    epsilon_cutoffs: List[float],
) -> torch.Tensor:
    eps = torch.tensor(epsilon_cutoffs,
                       dtype=logits.dtype,
                       device=logits.device).unsqueeze(dim=1)
    probs = logits.softmax(dim=-1)

    eps_mask = probs < (eps * 1e-4)

    if torch.all(eps_mask):  # guard against nulling out all the logits
        topk_prob, _ = torch.max(probs, dim=-1)
        eps_mask = probs < topk_prob

    logits[eps_mask] = -float("inf")
    return logits


def _apply_typical_sampling(
    logits: torch.Tensor,
    typical_ps: List[float],
) -> torch.Tensor:
    typ_p = torch.tensor(typical_ps, dtype=logits.dtype, device=logits.device)
    shifted_logits = torch.log_softmax(logits, dim=-1)
    probs = shifted_logits.exp()

    neg_entropy = (probs * shifted_logits).nansum(dim=-1, keepdim=True)

    surprisal_deviations = (neg_entropy - shifted_logits).abs()
    _, indices = torch.sort(surprisal_deviations)
    reordered_probs = probs.gather(-1, indices)
    typ_mask_sorted = reordered_probs.cumsum(dim=-1) >= typ_p.unsqueeze(dim=1)

    min_tokens_to_keep = 1
    # Keep at least min_tokens_to_keep
    typ_mask_sorted[..., :min_tokens_to_keep] = 0

    typ_mask = typ_mask_sorted.scatter(1, indices, typ_mask_sorted)
    logits[typ_mask] = -float("inf")
    return logits


<<<<<<< HEAD
def _get_topk_logprobs(
    logprobs: torch.Tensor,
    num_logprobs: Optional[int],
) -> List[Dict[int, float]]:
    num_seqs = logprobs.size(0)
    if num_logprobs is None or num_logprobs == 0:
        return [{} for _ in range(num_seqs)]

    all_topk_logprobs, all_topk_ids = torch.topk(logprobs,
                                                 num_logprobs,
                                                 dim=-1)
    all_topk_logprobs = all_topk_logprobs.cpu()
    all_topk_ids = all_topk_ids.cpu()
    all_token_to_logprob = []
    for topk_logprobs, topk_ids in zip(all_topk_logprobs, all_topk_ids):
        token_to_logprob: Dict[int, float] = {}
        for token_id, logprob in zip(topk_ids, topk_logprobs):
            token_to_logprob[token_id.item()] = logprob.item()
        all_token_to_logprob.append(token_to_logprob)
    return all_token_to_logprob


def _build_sequence_outputs(
    parent_ids: List[int],
    next_token_ids: List[int],
    selected_token_logprobs: torch.Tensor,
    parent_seq_ids: List[int],
    parent_logprobs: torch.Tensor,
    num_output_logprobs: Optional[int],
    output_metadata: OutputMetadata,
) -> List[SequenceOutputs]:
    # Get top-k log probabilities for the next tokens.
    next_logprobs = _get_topk_logprobs(parent_logprobs, num_output_logprobs)
    seq_outputs: List[SequenceOutputs] = []
    for parent_id, next_token_id, token_logprob in zip(parent_ids, next_token_ids, selected_token_logprobs):
        output_logprobs = next_logprobs[parent_id].copy()
        output_logprobs[next_token_id] = token_logprob
        seq_outputs.append(SequenceOutputs(parent_seq_ids[parent_id], next_token_id, output_logprobs, output_metadata.get(parent_seq_ids[parent_id])))
    return seq_outputs


=======
>>>>>>> 1c988a48
def _greedy_sample(
    selected_seq_groups: List[Tuple[List[int], SamplingParams]],
    logprobs: torch.Tensor,
) -> List[Tuple[List[int], List[int]]]:
    samples = torch.argmax(logprobs, dim=-1).cpu()
    sample_idx = 0
    results = []
    for seq_group in selected_seq_groups:
        seq_ids, _ = seq_group
        num_parent_seqs = len(seq_ids)
        assert num_parent_seqs == 1, (
            "Greedy sampling should have only one seq.")
        parent_ids = list(range(num_parent_seqs))
        next_token_ids = [samples[sample_idx].item()]
        results.append((next_token_ids, parent_ids))
        sample_idx += num_parent_seqs
    assert sample_idx == logprobs.size(0)
    return results


def _random_sample(
    selected_seq_groups: List[Tuple[List[int], SamplingParams]],
    is_prompts: List[bool],
    probs: torch.Tensor,
) -> List[Tuple[List[int], List[int]]]:
    # Find the maximum best_of value of the prompt phase requests.
    max_best_of = 1
    for seq_group, is_prompt in zip(selected_seq_groups, is_prompts):
        if is_prompt:
            seq_ids, sampling_params = seq_group
            max_best_of = max(max_best_of, sampling_params.best_of)
    random_samples = torch.multinomial(probs,
                                       num_samples=max_best_of,
                                       replacement=True).cpu()
    sample_idx = 0
    results = []
    for seq_group, is_prompt in zip(selected_seq_groups, is_prompts):
        seq_ids, sampling_params = seq_group
        num_parent_seqs = len(seq_ids)
        if is_prompt:
            # Prompt phase.
            assert num_parent_seqs == 1, (
                "Prompt input should have only one seq.")
            parent_ids = [0] * sampling_params.best_of
            next_token_ids = random_samples[
                sample_idx, :sampling_params.best_of].tolist()
        else:
            # Generation phase.
            parent_ids = list(range(num_parent_seqs))
            next_token_ids = random_samples[sample_idx:sample_idx +
                                            num_parent_seqs, 0].tolist()
        results.append((next_token_ids, parent_ids))
        sample_idx += num_parent_seqs
    assert sample_idx == probs.size(0)
    return results


def _beam_search_sample(
    selected_seq_groups: List[Tuple[List[int], SamplingParams]],
    is_prompts: List[bool],
    seq_data: Dict[int, SequenceData],
    logprobs: torch.Tensor,
) -> List[Tuple[List[int], List[int]]]:
    # We sample 2 * beam_width candidates to make sure that with high
    # probability we can get `beam_width` candidates in addition to
    # the finished sequences for the next iteration. See
    # https://github.com/tensorflow/tensor2tensor/blob/bafdc1b67730430d38d6ab802cbd51f9d053ba2e/tensor2tensor/utils/beam_search.py#L557-L563
    # for details. See also HF reference:
    # https://github.com/huggingface/transformers/blob/a4dd53d88e4852f023332d284ff07a01afcd5681/src/transformers/generation/utils.py#L3063-L3065
    #
    # Note: Beam search is not vectorized, so its speed can be slower than
    # other sampling methods.
    sample_idx = 0
    results = []
    for seq_group, is_prompt in zip(selected_seq_groups, is_prompts):
        seq_ids, sampling_params = seq_group
        num_parent_seqs = len(seq_ids)
        beam_width = sampling_params.best_of
        seq_group_logprobs = logprobs[sample_idx:sample_idx + num_parent_seqs]
        if is_prompt:
            # Prompt phase.
            assert num_parent_seqs == 1, (
                "Prompt input should have only one seq.")
            parent_ids = [0] * (2 * beam_width)
            _, next_token_ids = torch.topk(seq_group_logprobs[0],
                                           2 * beam_width)
            next_token_ids = next_token_ids.tolist()
        else:
            # Generation phase.
            cumulative_logprobs = [
                seq_data[seq_id].cumulative_logprob for seq_id in seq_ids
            ]
            cumulative_logprobs = torch.tensor(
                cumulative_logprobs,
                dtype=torch.float,
                device=seq_group_logprobs.device)
            seq_group_logprobs = (seq_group_logprobs +
                                  cumulative_logprobs.unsqueeze(dim=1))
            _, topk_ids = torch.topk(seq_group_logprobs.flatten(),
                                     2 * beam_width)
            topk_ids = topk_ids.tolist()
            vocab_size = seq_group_logprobs.size(-1)
            parent_ids = [i // vocab_size for i in topk_ids]
            next_token_ids = [i % vocab_size for i in topk_ids]
        results.append((next_token_ids, parent_ids))
        sample_idx += num_parent_seqs
    assert sample_idx == logprobs.size(0)
    return results


def _sample(
    probs: torch.Tensor,
    logprobs: torch.Tensor,
    input_metadata: InputMetadata,
<<<<<<< HEAD
    output_metadata: OutputMetadata,
) -> SamplerOutput:
=======
) -> List[Tuple[List[int], List[int]]]:
>>>>>>> 1c988a48
    categorized_seq_group_ids = {t: [] for t in SamplingType}
    categorized_sample_indices = input_metadata.categorized_sample_indices
    for i, seq_group in enumerate(input_metadata.seq_groups):
        _, sampling_params = seq_group
        sampling_type = sampling_params.sampling_type
        categorized_seq_group_ids[sampling_type].append(i)

    sample_results_dict: Dict[int, Tuple[List[int], List[int]]] = {}
    for sampling_type in SamplingType:
        seq_group_ids = categorized_seq_group_ids[sampling_type]
        seq_groups = [input_metadata.seq_groups[i] for i in seq_group_ids]
        is_prompts = [i < input_metadata.num_prompts for i in seq_group_ids]
        sample_indices = categorized_sample_indices[sampling_type]
        num_tokens = len(sample_indices)
        if num_tokens == 0:
            continue
        if sampling_type == SamplingType.GREEDY:
            category_logprobs = logprobs[sample_indices]
            sample_results = _greedy_sample(seq_groups, category_logprobs)
        elif sampling_type == SamplingType.RANDOM:
            category_probs = probs[sample_indices]
            sample_results = _random_sample(seq_groups, is_prompts,
                                            category_probs)
        elif sampling_type == SamplingType.BEAM:
            category_logprobs = logprobs[sample_indices]
            sample_results = _beam_search_sample(seq_groups, is_prompts,
                                                 input_metadata.seq_data,
                                                 category_logprobs)
        else:
            raise ValueError(f"Unsupported sampling type: {sampling_type}")

<<<<<<< HEAD
        # Batched query for logprobs of selected token
        batched_logprobs_query_seq_indices: List[int] = []
        batched_logprobs_query_token_indices: List[int] = []
        sample_idx = 0
        for seq_group_id, seq_group, sample_result in zip(
                seq_group_ids, seq_groups, sample_results):
            seq_ids, sampling_params = seq_group
            next_token_ids, parent_ids = sample_result
            num_parent_seqs = len(seq_ids)
            batched_logprobs_query_seq_indices.extend([sample_idx + parent_id for parent_id in parent_ids])
            batched_logprobs_query_token_indices.extend(next_token_ids)
            sample_idx += num_parent_seqs
        assert sample_idx == num_tokens
        batched_logprobs_query_result = category_logprobs[[
            batched_logprobs_query_seq_indices,
            batched_logprobs_query_token_indices
        ]].tolist()

        # Build the sequence outputs.
        sample_idx = 0
        result_idx = 0
        for seq_group_id, seq_group, sample_result in zip(seq_group_ids, seq_groups, sample_results):
            seq_ids, sampling_params = seq_group
            next_token_ids, parent_ids = sample_result
            num_results = len(next_token_ids)
            num_parent_seqs = len(seq_ids)
            parent_logprobs = category_logprobs[sample_idx:sample_idx + num_parent_seqs]
            selected_token_logprobs = batched_logprobs_query_result[result_idx:result_idx + num_results]
            seq_output = _build_sequence_outputs(parent_ids, next_token_ids,
                                                 selected_token_logprobs,
                                                 seq_ids, parent_logprobs,
                                                 num_output_logprobs=sampling_params.logprobs,
                                                 output_metadata=output_metadata)
            seq_outputs_dict[seq_group_id] = seq_output
            sample_idx += num_parent_seqs
            result_idx += num_results
        assert sample_idx == num_tokens

    return [seq_outputs_dict[i] for i in range(len(input_metadata.seq_groups))]
=======
        sample_results_dict.update(zip(seq_group_ids, sample_results))

        sample_results = [
            sample_results_dict[i]
            for i in range(len(input_metadata.seq_groups))
        ]
    return sample_results


def _get_logprobs(
    logprobs: torch.Tensor,
    input_metadata: InputMetadata,
    sample_results: List[Tuple[List[int], List[int]]],
) -> Tuple[List[Optional[List[Optional[Dict[int, float]]]]], List[List[Dict[
        int, float]]]]:
    # Prepare query indices
    batched_logprobs_query_seq_indices: List[int] = []
    batched_logprobs_query_token_indices: List[int] = []
    largest_num_logprobs = 0
    sample_idx = 0
    for i, (seq_group, sample_result) in enumerate(
            zip(input_metadata.seq_groups, sample_results)):
        seq_ids, sampling_params = seq_group
        next_token_ids, parent_ids = sample_result
        num_parent_seqs = len(seq_ids)
        if (i < input_metadata.num_prompts
                and sampling_params.prompt_logprobs is not None):
            largest_num_logprobs = max(largest_num_logprobs,
                                       sampling_params.prompt_logprobs)
            prompt_len = input_metadata.prompt_lens[i]
            prompt_tokens = input_metadata.seq_data[
                seq_ids[0]].prompt_token_ids
            batched_logprobs_query_seq_indices.extend(
                sample_idx + j for j in range(prompt_len - 1))
            batched_logprobs_query_token_indices.extend(
                token_id for token_id in prompt_tokens[1:])
            sample_idx += prompt_len - 1
        batched_logprobs_query_seq_indices.extend(
            [sample_idx + parent_id for parent_id in parent_ids])
        batched_logprobs_query_token_indices.extend(next_token_ids)
        if sampling_params.logprobs is not None:
            largest_num_logprobs = max(largest_num_logprobs,
                                       sampling_params.logprobs)
        sample_idx += num_parent_seqs
    assert sample_idx == logprobs.size(0)

    # Batched query for logprobs of selected token
    batched_logprobs_query_result = logprobs[[
        batched_logprobs_query_seq_indices,
        batched_logprobs_query_token_indices
    ]].cpu()

    # Batched query for logprobs of topk tokens
    if largest_num_logprobs > 0:
        top_logprobs, top_token_ids = torch.topk(logprobs,
                                                 largest_num_logprobs,
                                                 dim=-1)
        top_logprobs = top_logprobs.cpu()
        top_token_ids = top_token_ids.cpu()
    else:
        top_logprobs, top_token_ids = None, None

    # Gather results
    result_prompt_logprobs: List[Optional[PromptLogprobs]] = []
    result_sample_logprobs: List[SampleLogprobs] = []
    sample_idx = 0
    query_result_idx = 0
    for i, (seq_group, sample_result) in enumerate(
            zip(input_metadata.seq_groups, sample_results)):
        seq_ids, sampling_params = seq_group
        next_token_ids, parent_ids = sample_result

        # Prompt logprobs
        if (i < input_metadata.num_prompts
                and sampling_params.prompt_logprobs is not None):
            num_logprobs = sampling_params.prompt_logprobs
            prompt_len = input_metadata.prompt_lens[i]
            prompt_tokens = input_metadata.seq_data[
                seq_ids[0]].prompt_token_ids
            group_prompt_logprobs: PromptLogprobs = [None]
            for token_id in prompt_tokens[1:]:
                prompt_logprobs_dict = {
                    token_id:
                    batched_logprobs_query_result[query_result_idx].item()
                }
                if num_logprobs > 0:
                    prompt_logprobs_dict.update(
                        zip(top_token_ids[sample_idx, :num_logprobs].tolist(),
                            top_logprobs[sample_idx, :num_logprobs].tolist()))
                group_prompt_logprobs.append(prompt_logprobs_dict)
                sample_idx += 1
                query_result_idx += 1
            result_prompt_logprobs.append(group_prompt_logprobs)
        else:
            result_prompt_logprobs.append(None)

        # Sample logprobs
        num_logprobs = sampling_params.logprobs
        if num_logprobs is None:
            num_logprobs = 0
        group_sample_logprobs: SampleLogprobs = []
        for next_token_id, parent_id in zip(next_token_ids, parent_ids):
            sample_logprobs_dict = {
                next_token_id:
                batched_logprobs_query_result[query_result_idx].item()
            }
            query_result_idx += 1
            if num_logprobs > 0:
                sample_logprobs_dict.update(
                    zip(
                        top_token_ids[sample_idx +
                                      parent_id, :num_logprobs].tolist(),
                        top_logprobs[sample_idx +
                                     parent_id, :num_logprobs].tolist()))
            group_sample_logprobs.append(sample_logprobs_dict)
        result_sample_logprobs.append(group_sample_logprobs)
        sample_idx += len(seq_ids)

    return result_prompt_logprobs, result_sample_logprobs


def _build_sampler_output(
    sample_results: List[Tuple[List[int], List[int]]],
    input_metadata: InputMetadata,
    prompt_logprobs: List[Optional[PromptLogprobs]],
    sample_logprobs: List[SampleLogprobs],
) -> SamplerOutput:
    sampler_output = []
    for (seq_group, sample_result, group_prompt_logprobs,
         group_sample_logprobs) in zip(input_metadata.seq_groups,
                                       sample_results, prompt_logprobs,
                                       sample_logprobs):
        seq_ids, _ = seq_group
        next_token_ids, parent_ids = sample_result
        seq_outputs = []
        for parent_id, next_token_id, logprobs in zip(parent_ids,
                                                      next_token_ids,
                                                      group_sample_logprobs):
            seq_outputs.append(
                SequenceOutputs(seq_ids[parent_id], next_token_id, logprobs))
        sampler_output.append(
            SequenceGroupOutputs(seq_outputs, group_prompt_logprobs))
    return sampler_output
>>>>>>> 1c988a48
<|MERGE_RESOLUTION|>--- conflicted
+++ resolved
@@ -8,15 +8,11 @@
 from aphrodite.modeling.megatron.communication_op import (
     tensor_model_parallel_all_gather)
 from aphrodite.common.sampling_params import SamplingParams, SamplingType
-<<<<<<< HEAD
-from aphrodite.common.sequence import SamplerOutput, SequenceOutputs, SequenceData
-
-import aphrodite.modeling.layers.sampler_mirostat as sampler_mirostat
-=======
 from aphrodite.common.sequence import (PromptLogprobs, SampleLogprobs,
                                        SamplerOutput, SequenceData,
                                        SequenceGroupOutputs, SequenceOutputs)
->>>>>>> 1c988a48
+
+import aphrodite.modeling.layers.sampler_mirostat as sampler_mirostat
 
 _SAMPLING_EPS = 1e-5
 
@@ -81,36 +77,26 @@
          repetition_penalties] = _get_penalties(input_metadata)
         assert len(presence_penalties) == logits.shape[0]
         assert len(frequency_penalties) == logits.shape[0]
-<<<<<<< HEAD
         immune_tokens = [params.immune_tokens for _,params in input_metadata.seq_groups]
-        logits = _apply_penalties(logits, output_tokens,
-                                  presence_penalties, frequency_penalties, repetition_penalties,
+        logits = _apply_penalties(logits, output_tokens, presence_penalties,
+                                  frequency_penalties, repetition_penalties,
                                   self.vocab_size, immune_tokens)
         
+        banned_tokens = _get_custom_token_bans(input_metadata)
+        assert len(banned_tokens) == logits.shape[0]
+        logits = _apply_token_bans(logits, banned_tokens)
+        
         # push_logit_hist("rep_pen", logits_at, logits)
 
         logits = _apply_logits_processors(input_metadata, output_metadata, logits, output_tokens)
-
-        # push_logit_hist("logitprocs", logits_at, logits)
 
         # Apply Mirostat
         # Note that we apply mirostat before temperature, not after like it maybe should be
         # To be fixed by implementing customizable sampling order
         if sampler_mirostat.is_applicable(input_metadata):
             sampler_mirostat.apply(logits, input_metadata, output_metadata)
-=======
-        logits = _apply_penalties(logits, output_tokens, presence_penalties,
-                                  frequency_penalties, repetition_penalties,
-                                  self.vocab_size)
-
-        banned_tokens = _get_custom_token_bans(input_metadata)
-        assert len(banned_tokens) == logits.shape[0]
-        logits = _apply_token_bans(logits, banned_tokens)
-
-        logits = _apply_logits_processors(input_metadata, logits,
-                                          output_tokens)
->>>>>>> 1c988a48
-
+
+        
         # Apply Eta sampling, as described in https://arxiv.org/abs/2210.15191
         eta_cutoffs = _get_eta_cutoffs(input_metadata)
         assert len(eta_cutoffs) == logits.shape[0]
@@ -149,12 +135,8 @@
         # push_logit_hist("temps", logits_at, logits)
 
         # Apply top-p, top-k, and top-a truncation.
-<<<<<<< HEAD
-        top_ps, top_ks, top_as = _get_top_p_top_k_top_a(input_metadata, self.vocab_size)
-=======
         top_ps, top_ks, top_as = _get_top_a_top_p_top_k(
             input_metadata, self.vocab_size)
->>>>>>> 1c988a48
         assert len(top_ps) == len(top_ks) == logits.shape[0]
         do_top_p = any(p < 1.0 - _SAMPLING_EPS for p in top_ps)
         do_top_k = any(k != self.vocab_size for k in top_ks)
@@ -174,17 +156,12 @@
         # print(json.dumps(logits_at, indent=2))
 
         # Sample the next tokens.
-<<<<<<< HEAD
-        output:SamplerOutput = _sample(probs, logprobs, input_metadata, output_metadata)
-        return output
-=======
         sample_results = _sample(probs, logprobs, input_metadata)
         # Get the logprobs query results.
         prompt_logprobs, sample_logprobs = _get_logprobs(
             logprobs, input_metadata, sample_results)
         return _build_sampler_output(sample_results, input_metadata,
                                      prompt_logprobs, sample_logprobs)
->>>>>>> 1c988a48
 
 
 def _get_logits(hidden_states: torch.Tensor, embedding: torch.Tensor,
@@ -243,10 +220,7 @@
         for seq_id in seq_ids:
             seq_data = input_metadata.seq_data[seq_id]
             output_tokens.append(seq_data.output_token_ids)
-<<<<<<< HEAD
-
-    return output_tokens
-=======
+
     return output_tokens
 
 
@@ -267,31 +241,13 @@
                              logits: torch.Tensor,
                              output_tokens: List[List[int]]) -> torch.Tensor:
     seq_offset = 0
->>>>>>> 1c988a48
 
     for seq_ids, sampling_params in input_metadata.seq_groups:
         seq_end = seq_offset + len(seq_ids)
 
-<<<<<<< HEAD
-def _apply_logits_processors(
-    input_metadata: InputMetadata,
-    output_metadata: OutputMetadata,
-    logits: torch.Tensor,
-    output_tokens: List[List[int]]
-) -> torch.Tensor:
-    seq_offset = 0
-
-    for seq_ids,sampling_params in input_metadata.seq_groups:
-        seq_end = seq_offset + len(seq_ids)
-
         for proc in sampling_params.logits_processors:
             proc(logits[seq_offset:seq_end], output_tokens[seq_offset:seq_end])
 
-=======
-        for proc in sampling_params.logits_processors:
-            proc(logits[seq_offset:seq_end], output_tokens[seq_offset:seq_end])
-
->>>>>>> 1c988a48
         seq_offset = seq_end
 
     return logits
@@ -607,50 +563,6 @@
     return logits
 
 
-<<<<<<< HEAD
-def _get_topk_logprobs(
-    logprobs: torch.Tensor,
-    num_logprobs: Optional[int],
-) -> List[Dict[int, float]]:
-    num_seqs = logprobs.size(0)
-    if num_logprobs is None or num_logprobs == 0:
-        return [{} for _ in range(num_seqs)]
-
-    all_topk_logprobs, all_topk_ids = torch.topk(logprobs,
-                                                 num_logprobs,
-                                                 dim=-1)
-    all_topk_logprobs = all_topk_logprobs.cpu()
-    all_topk_ids = all_topk_ids.cpu()
-    all_token_to_logprob = []
-    for topk_logprobs, topk_ids in zip(all_topk_logprobs, all_topk_ids):
-        token_to_logprob: Dict[int, float] = {}
-        for token_id, logprob in zip(topk_ids, topk_logprobs):
-            token_to_logprob[token_id.item()] = logprob.item()
-        all_token_to_logprob.append(token_to_logprob)
-    return all_token_to_logprob
-
-
-def _build_sequence_outputs(
-    parent_ids: List[int],
-    next_token_ids: List[int],
-    selected_token_logprobs: torch.Tensor,
-    parent_seq_ids: List[int],
-    parent_logprobs: torch.Tensor,
-    num_output_logprobs: Optional[int],
-    output_metadata: OutputMetadata,
-) -> List[SequenceOutputs]:
-    # Get top-k log probabilities for the next tokens.
-    next_logprobs = _get_topk_logprobs(parent_logprobs, num_output_logprobs)
-    seq_outputs: List[SequenceOutputs] = []
-    for parent_id, next_token_id, token_logprob in zip(parent_ids, next_token_ids, selected_token_logprobs):
-        output_logprobs = next_logprobs[parent_id].copy()
-        output_logprobs[next_token_id] = token_logprob
-        seq_outputs.append(SequenceOutputs(parent_seq_ids[parent_id], next_token_id, output_logprobs, output_metadata.get(parent_seq_ids[parent_id])))
-    return seq_outputs
-
-
-=======
->>>>>>> 1c988a48
 def _greedy_sample(
     selected_seq_groups: List[Tuple[List[int], SamplingParams]],
     logprobs: torch.Tensor,
@@ -765,12 +677,7 @@
     probs: torch.Tensor,
     logprobs: torch.Tensor,
     input_metadata: InputMetadata,
-<<<<<<< HEAD
-    output_metadata: OutputMetadata,
-) -> SamplerOutput:
-=======
 ) -> List[Tuple[List[int], List[int]]]:
->>>>>>> 1c988a48
     categorized_seq_group_ids = {t: [] for t in SamplingType}
     categorized_sample_indices = input_metadata.categorized_sample_indices
     for i, seq_group in enumerate(input_metadata.seq_groups):
@@ -802,47 +709,6 @@
         else:
             raise ValueError(f"Unsupported sampling type: {sampling_type}")
 
-<<<<<<< HEAD
-        # Batched query for logprobs of selected token
-        batched_logprobs_query_seq_indices: List[int] = []
-        batched_logprobs_query_token_indices: List[int] = []
-        sample_idx = 0
-        for seq_group_id, seq_group, sample_result in zip(
-                seq_group_ids, seq_groups, sample_results):
-            seq_ids, sampling_params = seq_group
-            next_token_ids, parent_ids = sample_result
-            num_parent_seqs = len(seq_ids)
-            batched_logprobs_query_seq_indices.extend([sample_idx + parent_id for parent_id in parent_ids])
-            batched_logprobs_query_token_indices.extend(next_token_ids)
-            sample_idx += num_parent_seqs
-        assert sample_idx == num_tokens
-        batched_logprobs_query_result = category_logprobs[[
-            batched_logprobs_query_seq_indices,
-            batched_logprobs_query_token_indices
-        ]].tolist()
-
-        # Build the sequence outputs.
-        sample_idx = 0
-        result_idx = 0
-        for seq_group_id, seq_group, sample_result in zip(seq_group_ids, seq_groups, sample_results):
-            seq_ids, sampling_params = seq_group
-            next_token_ids, parent_ids = sample_result
-            num_results = len(next_token_ids)
-            num_parent_seqs = len(seq_ids)
-            parent_logprobs = category_logprobs[sample_idx:sample_idx + num_parent_seqs]
-            selected_token_logprobs = batched_logprobs_query_result[result_idx:result_idx + num_results]
-            seq_output = _build_sequence_outputs(parent_ids, next_token_ids,
-                                                 selected_token_logprobs,
-                                                 seq_ids, parent_logprobs,
-                                                 num_output_logprobs=sampling_params.logprobs,
-                                                 output_metadata=output_metadata)
-            seq_outputs_dict[seq_group_id] = seq_output
-            sample_idx += num_parent_seqs
-            result_idx += num_results
-        assert sample_idx == num_tokens
-
-    return [seq_outputs_dict[i] for i in range(len(input_metadata.seq_groups))]
-=======
         sample_results_dict.update(zip(seq_group_ids, sample_results))
 
         sample_results = [
@@ -969,6 +835,7 @@
     input_metadata: InputMetadata,
     prompt_logprobs: List[Optional[PromptLogprobs]],
     sample_logprobs: List[SampleLogprobs],
+    output_metadata: OutputMetadata,
 ) -> SamplerOutput:
     sampler_output = []
     for (seq_group, sample_result, group_prompt_logprobs,
@@ -982,8 +849,7 @@
                                                       next_token_ids,
                                                       group_sample_logprobs):
             seq_outputs.append(
-                SequenceOutputs(seq_ids[parent_id], next_token_id, logprobs))
+                SequenceOutputs(seq_ids[parent_id], next_token_id, logprobs, output_metadata.get(seq_ids[parent_id])))
         sampler_output.append(
             SequenceGroupOutputs(seq_outputs, group_prompt_logprobs))
-    return sampler_output
->>>>>>> 1c988a48
+    return sampler_output