--- conflicted
+++ resolved
@@ -52,11 +52,6 @@
     if 'max_new_tokens' in request_dict:
         request_dict['max_tokens'] = request_dict.pop('max_new_tokens')
     if 'min_length' in request_dict:
-<<<<<<< HEAD
-        request_dict['min_tokens'] = request_dict.pop('min_length')
-    if 'ban_eos_token' in request_dict:
-=======
->>>>>>> 174083ed
         request_dict['min_tokens'] = request_dict.pop('min_length')
     if 'ban_eos_token' in request_dict:
         request_dict['ignore_eos'] = request_dict.pop('ban_eos_token')
