--- conflicted
+++ resolved
@@ -12,21 +12,10 @@
 from aphrodite.transformers_utils.tokenizer import get_tokenizer
 
 def sample_requests(
-<<<<<<< HEAD
-    dataset_path: str,
-    num_requests: int,
-    tokenizer: PreTrainedTokenizerBase,
-    min_size: int,
-    max_size: int,
-    tgt_output_len: int,
-) -> List[Tuple[str, int, int]]:
-    # Load the dataset.
-=======
         dataset_path: str,
         num_request: int,
         tokenizer: PreTrainedTokenizerBase,
     ) -> List[Tuple[str, int, int]]:
->>>>>>> da79f86e
     with open(dataset_path) as f:
         dataset = json.load(f)
 
@@ -45,17 +34,6 @@
     filtered_dataset: List[Tuple[str, int, int]] = []
     for prompt, prompt_token_ids, output_len in tokenized_dataset:
         prompt_len = len(prompt_token_ids)
-<<<<<<< HEAD
-        if prompt_len < min_size or prompt_len+tgt_output_len > max_size:
-            # Prune too short or too long sequences.
-            continue
-        filtered_dataset.append((prompt, prompt_len, tgt_output_len, prompt_token_ids))
-
-    # Sample the requests.
-    # sampled_requests = random.sample(filtered_dataset, num_requests)
-    print(f"{len(filtered_dataset)} appropriate requests")
-    return filtered_dataset[:num_requests]
-=======
         if prompt_len < 4 or output_len < 4:
             continue
         if prompt_len > 1024 or prompt_len + output_len > 2048:
@@ -64,48 +42,8 @@
 
     sampled_requests = random.sample(filtered_dataset, num_request)
     return sampled_requests
->>>>>>> da79f86e
 
 def run_aphrodite(
-<<<<<<< HEAD
-    requests: List[Tuple[str, int, int]],
-    model: str,
-    tokenizer: str,
-    tensor_parallel_size: int,
-    seed: int,
-    n: int,
-    use_beam_search: bool,
-    max_num_batched_tokens:int = 4096,
-    swap_space:int = 2,
-    block_size:int = 16,
-) -> float:
-    llm = LLM(
-        model=model,
-        tokenizer=tokenizer,
-        tensor_parallel_size=tensor_parallel_size,
-        seed=seed,
-        gpu_memory_utilization=0.95,
-        max_num_batched_tokens=max_num_batched_tokens,
-        swap_space=swap_space,
-        block_size=block_size,
-    )
-
-    # Add the requests to the engine.
-    for prompt, _, output_len, tok_ids in requests:
-        sampling_params = SamplingParams(
-            n=n,
-            temperature=0.0 if use_beam_search else 1.0,
-            top_p=1.0,
-            use_beam_search=use_beam_search,
-            ignore_eos=True,
-            max_tokens=output_len,
-        )
-        # FIXME: Do not use internal method.
-        llm._add_request(
-            prompt=None,
-            prompt_token_ids=tok_ids,
-            sampling_params=sampling_params,
-=======
         requests: List[Tuple[str, int, int]],
         model: str,
         tokenizer: str,
@@ -123,7 +61,6 @@
                 tensor_parallel_size=tensor_parallel_size,
                 seed=seed,
                 trust_remote_code=trust_remote_code,
->>>>>>> da79f86e
         )
 
         for prompt, _, output_len in requests:
@@ -201,16 +138,6 @@
     print(args)
     random.seed(args.seed)
 
-<<<<<<< HEAD
-    # Sample the requests.
-    tokenizer = get_tokenizer(args.tokenizer)
-    requests = sample_requests(args.dataset, args.num_prompts, tokenizer, 3072, 4096, 150)
-
-    if args.backend == "aphrodite":
-        elapsed_time = run_aphrodite(
-            requests, args.model, args.tokenizer, args.tensor_parallel_size,
-            args.seed, args.n, args.use_beam_search, args.max_num_batched_tokens, args.swap_space, args.block_size)
-=======
     tokenizer = get_tokenizer(args.tokenizer, trust_remote_code=args.trust_remote_code)
     requests = sample_requests(args.dataset, args.num_prompts, tokenizer)
 
@@ -219,7 +146,6 @@
                                     args.quantization, args.tensor_parallel_size,
                                     args.seed, args.n, args.use_beam_search,
                                     args.trust_remote_code)
->>>>>>> da79f86e
     elif args.backend == "hf":
         assert args.tensor_parallel_size == 1
         elapsed_time = run_hf(requests, args.model, tokenizer, args.n,
@@ -227,18 +153,10 @@
                               args.trust_remote_code)
     else:
         raise ValueError(f"Unknown backend: {args.backend}")
-<<<<<<< HEAD
-
-    intoks = sum(x[1] for x in requests)
-    outtoks = sum(x[2] for x in requests)
-    print(f"Throughput: {len(requests) / elapsed_time:.2f} requests/s, "
-          f"{intoks / elapsed_time:.2f} input/s, {outtoks / elapsed_time:.2f} output/s")
-
-=======
     total_num_tokens = sum(prompt_len + output_len for _, prompt_len, output_len in requests)
     print(f"Throughput: {len(requests) / elapsed_time:.2f} requests/s, "
             f"{total_num_tokens / elapsed_time:.2f} tokens/s")
->>>>>>> da79f86e
+
 
 
 if __name__ == "__main__":
@@ -259,17 +177,9 @@
     parser.add_argument("--seed", type=int, default=0)
     parser.add_argument("--hf-max-batch-size", type=int, default=None,
                         help="Maximum batch size for HF backend.")
-<<<<<<< HEAD
-
-    parser.add_argument("--max_num_batched_tokens", type=int, default=4096)
-    parser.add_argument("--swap_space", type=int, default=2)
-    parser.add_argument("--block_size", type=int, default=16)
-
-=======
     parser.add_argument("--trust-remote-code",
                         action='store_true',
                         help='trust remote code from HF.')
->>>>>>> da79f86e
     args = parser.parse_args()
 
     if args.backend == "aphrodite":
