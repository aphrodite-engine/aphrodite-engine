--- conflicted
+++ resolved
@@ -7,7 +7,8 @@
 bin/micromamba create --no-shortcuts -r conda -n linux -f environment.yaml -y
 bin/micromamba install -r conda -n linux gxx=10 -c conda-forge -y
 bin/micromamba run -r conda -n linux pip install -r requirements.txt
-<<<<<<< HEAD
+# Make it so the correct NVCC is found. Will do a quick search that shouldn't take more than a few seconds and get the first result.
+export CUDA_HOME=$(find / -type d -path "*/conda/envs/linux" 2>/dev/null | head -n 1)
 read -p "Do you want to install aphrodite from source? (y/n): " answer
 case ${answer:0:1} in
     y|Y )
@@ -17,8 +18,3 @@
         bin/micromamba run -r conda -n linux pip install aphrodite-engine
     ;;
 esac
-=======
-# Make it so the correct NVCC is found. Will do a quick search that shouldn't take more than a few seconds and get the first result.
-export CUDA_HOME=$(find / -type d -path "*/conda/envs/linux" 2>/dev/null | head -n 1)
-bin/micromamba run -r conda -n linux pip install -e .
->>>>>>> 46e47206
