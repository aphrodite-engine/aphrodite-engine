#!/bin/bash

wget -qO- https://micromamba.snakepit.net/api/micromamba/linux-64/latest | tar -xvj bin/micromamba
if [ ! -f "conda/envs/aphrodite-runtime/bin/python" ]; then
 bin/micromamba create --no-shortcuts -r conda -n aphrodite-runtime -f environment.yaml -y
fi
<<<<<<< HEAD
bin/micromamba create --no-shortcuts -r conda -n linux -f environment.yaml -y
bin/micromamba install -r conda -n linux gxx=10 -c conda-forge -y
bin/micromamba run -r conda -n linux pip install -r requirements.txt
# Make it so the correct NVCC is found. Will do a quick search that shouldn't take more than a few seconds and get the first result.
export CUDA_HOME=$(find / -type d -path "*/conda/envs/linux" 2>/dev/null | head -n 1)
bin/micromamba run -r conda -n linux pip install -e .
=======
bin/micromamba create --no-shortcuts -r conda -n aphrodite-runtime -f environment.yaml -y
bin/micromamba install -r conda -n aphrodite-runtime gxx=10 -c conda-forge -y
bin/micromamba run -r conda -n aphrodite-runtime pip install -r requirements.txt
# Make it so the correct NVCC is found. Looks only within the current working
# directory, since find will return the *first* result, leading to conflicts
# if you have multiple environments and one of them does not contain CUDA runtime.
export CUDA_HOME=$(find / -type d -path "*/conda/envs/aphrodite-runtime" 2>/dev/null | head -n 1)
bin/micromamba run -r conda -n aphrodite-runtime pip install -e .
>>>>>>> 1c988a48
<|MERGE_RESOLUTION|>--- conflicted
+++ resolved
@@ -4,14 +4,6 @@
 if [ ! -f "conda/envs/aphrodite-runtime/bin/python" ]; then
  bin/micromamba create --no-shortcuts -r conda -n aphrodite-runtime -f environment.yaml -y
 fi
-<<<<<<< HEAD
-bin/micromamba create --no-shortcuts -r conda -n linux -f environment.yaml -y
-bin/micromamba install -r conda -n linux gxx=10 -c conda-forge -y
-bin/micromamba run -r conda -n linux pip install -r requirements.txt
-# Make it so the correct NVCC is found. Will do a quick search that shouldn't take more than a few seconds and get the first result.
-export CUDA_HOME=$(find / -type d -path "*/conda/envs/linux" 2>/dev/null | head -n 1)
-bin/micromamba run -r conda -n linux pip install -e .
-=======
 bin/micromamba create --no-shortcuts -r conda -n aphrodite-runtime -f environment.yaml -y
 bin/micromamba install -r conda -n aphrodite-runtime gxx=10 -c conda-forge -y
 bin/micromamba run -r conda -n aphrodite-runtime pip install -r requirements.txt
@@ -20,4 +12,3 @@
 # if you have multiple environments and one of them does not contain CUDA runtime.
 export CUDA_HOME=$(find / -type d -path "*/conda/envs/aphrodite-runtime" 2>/dev/null | head -n 1)
 bin/micromamba run -r conda -n aphrodite-runtime pip install -e .
->>>>>>> 1c988a48
