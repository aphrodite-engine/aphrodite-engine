<h1 align="center">
Breathing Life into Language
</h1>


![aphrodite](./assets/aphrodite.png)

Aphrodite is the official backend engine for PygmalionAI. It is designed to serve as the inference endpoint for the PygmalionAI website, and to allow serving the [Pygmalion](https://huggingface.co/PygmalionAI) models to a large number of users with blazing fast speeds (thanks to FasterTransformer). 

Aphrodite builds upon and integrates the exceptional work from various projects, including:


- [vLLM](https://github.com/vllm-project/vllm) (CacheFlow)
- [FasterTransformer](https://github.com/NVIDIA/FasterTransformer)
- [Megatron-LM](https://github.com/NVIDIA/Megatron-LM)
- [FastChat](https://github.com/lm-sys/FastChat)
- [SkyPilot](https://github.com/skypilot-org/skypilot)
- [OpenAI Python Library](https://github.com/openai/openai-python)

:warning:
**Please note that Aphrodite only supports 16-bit HuggingFace models (no GGML or GPTQ). Please refer to the notes below for important information.**

## Features

- Continuous Batching
- Efficient K/V management with [PagedAttention](./aphrodite/modeling/layers/attention.py)
- Optimized CUDA kernels for improved inference
- Distributed inference
- Multiple decoding algorithms (e.g. parallel sampling, beam search)


## Requirements

- Operating System: Linux (or WSL for Windows)
- Python: at least 3.8
- CUDA 11.7 (recommended, supports 11.0-11.8)

## Supported GPUs

Basically, anything with a compute capability of 6.0 or higher. Refer to this page for a full list of CUDA GPUs:

[https://developer.nvidia.com/cuda-gpus](https://developer.nvidia.com/cuda-gpus).


Or, you can manually find out your GPU's Compute Capability by opening a Python interpreter and running:
```py
>>> import torch    # if you don't have `torch` installed, run `pip install torch` first
>>> print(torch.cuda.get_device_capability())
```
This should print something like this: `(7, 5)`, which would indicate a CC of 7.5

If you do not meet the minimum CC, you will not be able to run Aphrodite.

## Setting up the environment
:grey_exclamation:
**If you run into any problems, please refer to the common [Common Issues](#common-issues) section, or open an [Issue](https://github.com/PygmalionAI/aphrodite-engine/issues) if you can't find the answer there.**

Aphrodite will require a slightly specialized environment to run, as the latest CUDA and GCC versions are not supported. You can use Conda to easily configure your environment.

### Install miniconda3
<<<<<<< HEAD
=======
If you run into any problems, please refer the common [Common Issues](#common-issues) section, or open an [Issue](https://github.com/PygmalionAI/aphrodite-engine/issues) if you can't find the answer there.
>>>>>>> 3cdff3cd

```sh
$ wget https://repo.anaconda.com/miniconda/Miniconda3-latest-Linux-x86_64.sh
$ bash ./Miniconda3*
```
You can follow the on-screen instructions, though you may want to set the installation directory to somewhere with a large empty storage space.

You can either source your shell script (`. ~/.bashrc` or `. ~/.zshrc`) or restart your terminal instance to begin using conda.

### Configuring the env for Aphrodite-engine
```sh
$ conda config --set auto_activate_base false
$ conda create -n aphrodite python=3.10
$ conda activate aphrodite
$ conda install -c conda-forge cudatoolkit-dev gcc=11.3 gxx=11.3
```
:warning: If you're using an NVIDIA H100 card, please run these install commands instead:
```sh
$ conda install -c "nvidia/label/cuda-11.8.0" cuda-nvcc=11.8
$ pip install git+https://github.com/facebookresearch/xformers.git
```

The last command will take a long time, depending on your internet speed.

Whenever you want to launch Aphrodite later on, make sure you run `conda activate aphrodite` first. The other steps outlined above are one-time only.

## Installation
- Clone the repository:
  ```sh
  git clone https://github.com/PygmalionAI/aphrodite-engine && cd aphrodite-engine
  ```
- Install the package:
  ```
  pip install -e .
  ```
  > If you receive any import errors here, try running `pip install -r requirements.txt` first.


## Example usage

### Inference with `LLM`
  ```py
  from aphrodite import LLM, SamplingParams

  prompts = [
    "What is a man? A",
    "The sun is a wondrous body, like a magnificent",
    "All flesh is grass and all the comeliness thereof",
  ]
  sampling_params = SamplingParams(temperature=0.8, top_p=0.95)

  llm = LLM(model="EleutherAI/pythia-70m")        # you can also use a local directory path
  outputs = llm.generate(prompts, sampling_params)
  for output in outputs:
    prompt = output.prompt
    generated_text = output.outputs[0].text
    print(f"Prompt: {prompt!r}, Generated text: {generated_text!r}")
  ```

### Continuous inference with API
```sh
$ python -m aphrodite.endpoints.openai.api_server --model EleutherAI/pythia-70m
$ curl http://localhost:8000/v1/completions \
    -H "Content-Type: application/json" \
    -d '{
        "model": "EleutherAI/pythia-70m",
        "prompt": "What is a man? A",
        "max_tokens": 512,
        "temperature": 0.8
    }'
```

#### Chat API
```sh
$ curl -X POST "http://localhost:8000/v1/chat/completions" \
  -H "Content-Type: application/json" \
  -d '{
    "messages": [
      {
        "role": "system",
        "content": "Act out the scenario below in a fictional setting."
      },
      { "role": "assistant", "content": "[First Message]" },
      { "role": "user", "content": "---user input---" },
    ],
    "model": "EleutherAI/pythia-70m",
    "temperature": 0.9,
    "max_tokens": 500,
    "stream": false,
    "presence_penalty": 0.7,
    "frequency_penalty": 0.7,
    "top_p": 1,
    "top_k": -1,
    "logit_bias": {}
  }'
```
For the full list of request parameters, see [OpenAI Completions API reference](https://platform.openai.com/docs/api-reference/completions).

### Common Issues
- `The detected CUDA version (12.1) mismatches the version that was used to compile
      PyTorch (11.7). Please make sure to use the same CUDA versions.`

This is normally due to your environment referring to the global installation of CUDA and not the one in your current env. Run `which nvcc` and note down the output. For example, if your output is `/home/anon/miniconda3/envs/aphrodite/bin/nvcc`, run this command:
```sh
$ export CUDA_HOME=/home/anon/miniconda3/envs/aphrodite
```

Then run the installation command again.

<<<<<<< HEAD
- `Cuda failure 'peer access is not supported between these two devices' [repeated 15x across cluster]`
=======
- `Cuda failure 'peer access is not supported between these two devices' [repeated 15x across cluster`
>>>>>>> 3cdff3cd
  
This would be the last line in a very long error message. This happens if you're using a cluster of NVLinked GPUs and (possibly) using more than 2 of them at once. To fix this, run these two before starting the engine:

```sh
$ export NCCL_IGNORE_DISABLED_P2P=1
$ export NCCL_P2P_DISABLE=1
```

- `Aborted due to the lack of CPU swap space. Please increase "
                "the swap space to avoid this error.`

You've run out of swap space! Please pass the `--swap-space` followed by the amount of swap (in GBs) to allocate. Make sure you leave enough RAM for the model loading process.
### Notes

1. Currently, only FP16/BF16 precision HuggingFace models are supported. These are the default model types you might find on a HuggingFace upload. GPTQ and GGML are **not** supported.

2. By design, Aphrodite takes up 88% of your GPU's VRAM. If you're not serving an LLM at scale, you may want to limit the amount of memory it takes up. You can do this in the API example by launching the server with the `--gpu-memory-utilization 0.6` (0.6 means 60%).

3. You can view the full list of commands by running `python -m aphrodite.endpoints.openai.api_server --help`.

## Contributing
We accept PRs! There will likely be a few typos or other errors we've failed to catch, so please let us know either via an issue or by making a Pull Request.<|MERGE_RESOLUTION|>--- conflicted
+++ resolved
@@ -58,10 +58,6 @@
 Aphrodite will require a slightly specialized environment to run, as the latest CUDA and GCC versions are not supported. You can use Conda to easily configure your environment.
 
 ### Install miniconda3
-<<<<<<< HEAD
-=======
-If you run into any problems, please refer the common [Common Issues](#common-issues) section, or open an [Issue](https://github.com/PygmalionAI/aphrodite-engine/issues) if you can't find the answer there.
->>>>>>> 3cdff3cd
 
 ```sh
 $ wget https://repo.anaconda.com/miniconda/Miniconda3-latest-Linux-x86_64.sh
@@ -171,11 +167,8 @@
 
 Then run the installation command again.
 
-<<<<<<< HEAD
 - `Cuda failure 'peer access is not supported between these two devices' [repeated 15x across cluster]`
-=======
-- `Cuda failure 'peer access is not supported between these two devices' [repeated 15x across cluster`
->>>>>>> 3cdff3cd
+
   
 This would be the last line in a very long error message. This happens if you're using a cluster of NVLinked GPUs and (possibly) using more than 2 of them at once. To fix this, run these two before starting the engine:
 
