--- conflicted
+++ resolved
@@ -148,13 +148,8 @@
 __global__ void reshape_and_cache_kernel(
   const scalar_t* __restrict__ key,           // [num_tokens, num_heads, head_size]
   const scalar_t* __restrict__ value,         // [num_tokens, num_heads, head_size]
-<<<<<<< HEAD
-  scalar_t* __restrict__ key_cache,           // [num_blocks, num_heads, head_size/x, block_size, x]
-  scalar_t* __restrict__ value_cache,         // [num_blocks, num_heads, head_size, block_size]
-=======
   cache_t* __restrict__ key_cache,            // [num_blocks, num_heads, head_size/x, block_size, x]
   cache_t* __restrict__ value_cache,          // [num_blocks, num_heads, head_size, block_size]
->>>>>>> e1f3fd1e
   const int64_t* __restrict__ slot_mapping,   // [num_tokens]
   const int key_stride,
   const int value_stride,
@@ -191,10 +186,6 @@
                                   + head_idx * head_size * block_size
                                   + head_offset * block_size
                                   + block_offset;
-<<<<<<< HEAD
-    key_cache[tgt_key_idx] = key[src_key_idx];
-    value_cache[tgt_value_idx] = value[src_value_idx];
-=======
     scalar_t tgt_key = APHRODITE_LDG(&key[src_key_idx]);
     scalar_t tgt_value = APHRODITE_LDG(&value[src_value_idx]);
     if constexpr (enable_fp8_kv_cache) {
@@ -204,7 +195,6 @@
       key_cache[tgt_key_idx] = tgt_key;
       value_cache[tgt_value_idx] = tgt_value;
     }
->>>>>>> e1f3fd1e
   }
 }
 
@@ -244,25 +234,6 @@
   dim3 block(std::min(num_heads * head_size, 512));
   const at::cuda::OptionalCUDAGuard device_guard(device_of(key));
   const cudaStream_t stream = at::cuda::getCurrentCUDAStream();
-<<<<<<< HEAD
-  APHRODITE_DISPATCH_FLOATING_TYPES(
-    key.scalar_type(),
-    "reshape_and_cache_kernel",
-    [&] {
-      aphrodite::reshape_and_cache_kernel<scalar_t><<<grid, block, 0, stream>>>(
-        key.data_ptr<scalar_t>(),
-        value.data_ptr<scalar_t>(),
-        key_cache.data_ptr<scalar_t>(),
-        value_cache.data_ptr<scalar_t>(),
-        slot_mapping.data_ptr<int64_t>(),
-        key_stride,
-        value_stride,
-        num_heads,
-        head_size,
-        block_size,
-        x);
-    });
-=======
   bool enable_fp8_kv_cache = (key_cache.scalar_type() == at::ScalarType::Byte);
   if (enable_fp8_kv_cache) {
     if (key.dtype() == at::ScalarType::Float) {
@@ -281,7 +252,6 @@
       CALL_RESHAPE_AND_CACHE(__nv_bfloat16, __nv_bfloat16, false);
     }
   }
->>>>>>> e1f3fd1e
 }
 
 namespace aphrodite {
